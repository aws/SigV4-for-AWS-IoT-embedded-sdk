/*
 * SigV4 Utility Library v1.0.0
 * Copyright (C) 2021 Amazon.com, Inc. or its affiliates.  All Rights Reserved.
 *
 * Permission is hereby granted, free of charge, to any person obtaining a copy of
 * this software and associated documentation files (the "Software"), to deal in
 * the Software without restriction, including without limitation the rights to
 * use, copy, modify, merge, publish, distribute, sublicense, and/or sell copies of
 * the Software, and to permit persons to whom the Software is furnished to do so,
 * subject to the following conditions:
 *
 * The above copyright notice and this permission notice shall be included in all
 * copies or substantial portions of the Software.
 *
 * THE SOFTWARE IS PROVIDED "AS IS", WITHOUT WARRANTY OF ANY KIND, EXPRESS OR
 * IMPLIED, INCLUDING BUT NOT LIMITED TO THE WARRANTIES OF MERCHANTABILITY, FITNESS
 * FOR A PARTICULAR PURPOSE AND NONINFRINGEMENT. IN NO EVENT SHALL THE AUTHORS OR
 * COPYRIGHT HOLDERS BE LIABLE FOR ANY CLAIM, DAMAGES OR OTHER LIABILITY, WHETHER
 * IN AN ACTION OF CONTRACT, TORT OR OTHERWISE, ARISING FROM, OUT OF OR IN
 * CONNECTION WITH THE SOFTWARE OR THE USE OR OTHER DEALINGS IN THE SOFTWARE.
 */

/**
 * @file sigv4.c
 * @brief Implements the user-facing functions in sigv4.h
 */

#include <assert.h>
#include <string.h>
#include <stdbool.h>
#include <stdio.h>
#include <stdlib.h>
#include <ctype.h>

#include "sigv4.h"
#include "sigv4_internal.h"

/*-----------------------------------------------------------*/

#if ( SIGV4_USE_CANONICAL_SUPPORT == 1 )

/**
 * @brief Normalize a URI string according to RFC 3986 and fill destination
 * buffer with the formatted string.
 *
 * @param[in] pUri The URI string to encode.
 * @param[in] uriLen Length of pUri.
 * @param[out] pCanonicalURI The resulting canonicalized URI.
 * @param[in, out] canonicalURILen input: the length of pCanonicalURI,
 * output: the length of the generated canonical URI.
 * @param[in] encodeSlash Option to indicate if slashes should be encoded.
 * @param[in] doubleEncodeEquals Option to indicate if equals should be double-encoded.
 */
    static SigV4Status_t encodeURI( const char * pUri,
                                    size_t uriLen,
                                    char * pCanonicalURI,
                                    size_t * canonicalURILen,
                                    bool encodeSlash,
                                    bool doubleEncodeEquals );

/**
 * @brief Canonicalize the full URI path. The input URI starts after the
 * HTTP host and ends at the question mark character ("?") that begins the
 * query string parameters (if any). Example: folder/subfolder/item.txt"
 *
 * @param[in] pUri HTTP request URI, also known that the request absolute
 * path.
 * @param[in] uriLen Length of pUri.
 * @param[in] encodeTwice Service-dependent option to indicate whether
 * encoding should be done twice. For example, S3 requires that the
 * URI is encoded only once, while other services encode twice.
 * @param[in, out] pCanonicalRequest Struct to maintain intermediary buffer
 * and state of canonicalization.
 */
    static SigV4Status_t generateCanonicalURI( const char * pUri,
                                               size_t uriLen,
                                               bool encodeTwice,
                                               CanonicalContext_t * pCanonicalRequest );

/**
 * @brief Canonicalize the query string HTTP URL, beginning (but not
 * including) at the "?" character. Does not include "/".
 *
 * @param[in] pQuery HTTP request query.
 * @param[in] queryLen Length of pQuery.
 * @param[in, out] pCanonicalContext Struct to maintain intermediary buffer
 * and state of canonicalization.
 */
    static SigV4Status_t generateCanonicalQuery( const char * pQuery,
                                                 size_t queryLen,
                                                 CanonicalContext_t * pCanonicalContext );

/**
 * @brief Determine if a character can be written without needing URI encoding when generating Canonical Request.
 *
 * @param[in] c The character to evaluate.
 * @param[in] encodeSlash Whether slashes may be encoded.
 *
 * @return `true` if the character does not need encoding, `false` if it does.
 */
    static bool isAllowedChar( char c,
                               bool encodeSlash );

/**
 * @brief Compare two SigV4 data structures lexicographically, without case-sensitivity.
 *
 * @param[in] pFirstVal SigV4 key value data structure to sort.
 * @param[in] pSecondVal SigV4 key value data structure to sort.
 *
 * @return Returns a value less than 0 if @pFirstVal < @pSecondVal, or
 * a value greater than 0 if @pSecondVal < @pFirstVal. 0 is never returned in
 * order to provide stability to qSort() calls.
 */
    static int cmpHeaderField( const void * pFirstVal,
                               const void * pSecondVal );

#endif /* #if (SIGV4_USE_CANONICAL_SUPPORT == 1) */

/**
 * @brief Converts an integer value to its ASCII representation, and stores the
 * result in the provided buffer.
 *
 * @param[in] value The value to convert to ASCII.
 * @param[in, out] pBuffer The starting location of the buffer on input, and the
 * ending location on output.
 * @param[in] bufferLen Width of value to write (padded with leading 0s if
 * necessary).
 */
static void intToAscii( int32_t value,
                        char ** pBuffer,
                        size_t bufferLen );

/**
 * @brief Extract all header key-value pairs from the passed headers data and add them
 * to the canonical request.
 *
 * @param[in] pHeaders HTTP headers to canonicalize.
 * @param[in] headersLen Length of HTTP headers to canonicalize.
 * @param[in] flags Flag to indicate if headers are already
 * in the canonical form.
 * @param[out] canonicalRequest Struct to maintain intermediary buffer
 * and state of canonicalization.
 * @param[out] pSignedHeaders The starting location of the signed headers.
 * @param[out] pSignedHeadersLen The length of the signed headers.
 *
 * @return Following statuses will be returned by the function:
 * #SigV4Success if headers are successfully added to the canonical request.
 * #SigV4InsufficientMemory if canonical request buffer cannot accommodate the header.
 * #SigV4InvalidParameter if HTTP headers are invalid.
 * #SigV4MaxHeaderPairCountExceeded if number of headers that needs to be canonicalized
 * exceed the SIGV4_MAX_HTTP_HEADER_COUNT macro defined in the config file.
 */
static SigV4Status_t generateCanonicalAndSignedHeaders( const char * pHeaders,
                                                        size_t headersLen,
                                                        uint32_t flags,
                                                        CanonicalContext_t * canonicalRequest,
                                                        char ** pSignedHeaders,
                                                        size_t * pSignedHeadersLen );

/**
 * @brief Append Signed Headers to the Canonical Request buffer.
 *
 * @param[in] headerCount Number of headers which needs to be appended.
 * @param[in] flags Flag to indicate if headers are already
 * in the canonical form.
 * @param[in,out] canonicalRequest Struct to maintain intermediary buffer
 * and state of canonicalization.
 * @param[out] pSignedHeaders The starting location of the signed headers.
 * @param[out] pSignedHeadersLen The length of the signed headers.
 */
static SigV4Status_t appendSignedHeaders( size_t headerCount,
                                          uint32_t flags,
                                          CanonicalContext_t * canonicalRequest,
                                          char ** pSignedHeaders,
                                          size_t * pSignedHeadersLen );

/**
 * @brief Canonicalize headers and append it to the Canonical Request buffer.
 *
 * @param[in] headerCount Number of headers which needs to be appended.
 * @param[in] flags Flag to indicate if headers are already
 * in the canonical form.
 * @param[in,out] canonicalRequest Struct to maintain intermediary buffer
 * and state of canonicalization.
 *
 * @return Following statuses will be returned by the function:
 * #SigV4Success if headers are successfully added to the canonical request.
 * #SigV4InsufficientMemory if canonical request buffer cannot accommodate the header.
 */
static SigV4Status_t appendCanonicalizedHeaders( size_t headerCount,
                                                 uint32_t flags,
                                                 CanonicalContext_t * canonicalRequest );

/**
 * @brief Parse each header key and value pair from HTTP headers.
 *
 * @param[in] pHeaders HTTP headers to parse.
 * @param[in] headersDataLen Length of HTTP headers to parse.
 * @param[in] flags Flag to indicate if headers are already
 * in the canonical form.
 * @param[out] headerCount Count of key-value pairs parsed from pData.
 * @param[out] canonicalRequest Struct to maintain intermediary buffer
 * and state of canonicalization.
 *
 * @return Following statuses will be returned by the function:
 * #SigV4Success if header key or value is successfully added to the canonical request.
 * #SigV4InsufficientMemory if canonical request buffer cannot accommodate the header.
 * #SigV4MaxHeaderPairCountExceeded if number of key-value entries in the headers data
 * exceeds the SIGV4_MAX_HTTP_HEADER_COUNT macro defined in the config file.
 */
static SigV4Status_t parseHeaderKeyValueEntries( const char * pHeaders,
                                                 size_t headersDataLen,
                                                 uint32_t flags,
                                                 size_t * headerCount,
                                                 CanonicalContext_t * canonicalRequest );

/**
 * @brief Copy header key or header value to the Canonical Request buffer.
 *
 * @param[in] pData Header Key or value to be copied to the canonical request.
 * @param[in] dataLen Length of Header Key or value.
 * @param[in] flags Flag to indicate if headers are already
 * in the canonical form.
 * @param[in] separator Character separating the multiple key-value pairs or key and values.
 * @param[in,out] canonicalRequest Struct to maintain intermediary buffer
 * and state of canonicalization.
 *
 * @return Following statuses will be returned by the function:
 * #SigV4Success if the headers are successfully added to the canonical request.
 * #SigV4InsufficientMemory if canonical request buffer cannot accommodate the header.
 */
static SigV4Status_t copyHeaderStringToCanonicalBuffer( const char * pData,
                                                        size_t dataLen,
                                                        uint32_t flags,
                                                        char separator,
                                                        CanonicalContext_t * canonicalRequest );

/**
 * @brief Helper function to determine whether a header string character represents a space
 * that can be trimmed when creating "Canonical Headers".
 * All leading and trailing spaces in the header strings need to be trimmed. Also, sequential spaces
 * in the header value need to be trimmed to a single space.
 *
 * Example of modifying header field for Canonical Headers:
 * Actual header pair:                 |      Modifier header pair
 * My-Header2:    "a   b   c"  \n      |      my-header2:"a b c"\n
 *
 * @param[in] value Header value or key string to be trimmed.
 * @param[in] index Index of current character.
 * @param[in] valLen Length of the string.
 * @param[in] trimmedLength Current length of trimmed string.
 *
 * @return `true` if the character needs to be trimmed, else `false`.
 */
static bool isTrimmableSpace( const char * value,
                              size_t index,
                              size_t valLen,
                              size_t trimmedLength );

/**
 * @brief Generate the canonical request but excluding the canonical headers
 * and anything that goes after it. Write it onto @p pSignedHeaders and update
 * it to point to the next location to write the rest of the canonical request.
 *
 * @param[in] pParams The application-defined parameters used to
 * generate the canonical request.
 * @param[in] pCanonicalContext The context of the canonical request.
 * @param[in,out] pSignedHeaders The location to start writing the canonical request and
 * becomes the location to write the rest of it when this function returns.
 * @param[in,out] pSignedHeadersLen The amount of buffer available and becomes the number
 * of bytes actually written when this function returns.
 * @return SigV4InsufficientMemory if the length of the canonical request output
 * buffer cannot fit the actual request before the headers, #SigV4Success otherwise.
 */
static SigV4Status_t generateCanonicalRequestUntilHeaders( const SigV4Parameters_t * pParams,
                                                           CanonicalContext_t * pCanonicalContext,
                                                           char ** pSignedHeaders,
                                                           size_t * pSignedHeadersLen );

/**
 * @brief Generates the prefix of the Authorization header of the format:
 * "<algorithm> Credential=<access key ID>/<credential scope>, SignedHeaders=<SignedHeaders>, Signature="
 *
 * @param[in] pParams The application-defined parameters used to
 * generate the canonical request.
 * @param[in] pAlgorithm The signing algorithm used for SigV4 authentication.
 * @param[in] algorithmLen The length of @p pAlgorithm.
 * @param[in] pSignedHeaders The signed headers of the SigV4 request.
 * @param[in] signedHeadersLen The length of @p pSignedHeaders.
 * @param[in,out] pAuthBuf The authorization buffer where to write the prefix.
 * Pointer is updated with the next location to write the value of the signature.
 * @param[in, out] pAuthPrefixLen On input, it should contain the total length of @p pAuthBuf.
 * On output, this will be filled with the length of the Authorization header, if
 * operation is successful.
 *
 * @return #SigV4InsufficientMemory if the length of the authorization buffer, @p pAuthBuf
 * is insufficient to store the entire authorization header value (i.e. Prefix + HexEncoded Signature);
 * otherwise #SigV4Success.
 */
static SigV4Status_t generateAuthorizationValuePrefix( const SigV4Parameters_t * pParams,
                                                       const char * pAlgorithm,
                                                       size_t algorithmLen,
                                                       const char * pSignedHeaders,
                                                       size_t signedHeadersLen,
                                                       char * pAuthBuf,
                                                       size_t * pAuthPrefixLen );

/**
 * @brief Write a line in the canonical request.
 * @note Used whenever there are components of the request that
 * are already canonicalized.
 *
 * @param[in] pLine The line to write to the canonical request.
 * @param[in] lineLen The length of @p pLine
 * @param[in,out] pCanonicalContext The canonical context where
 * the line should be written.
 * @return SigV4InsufficientMemory if the length of the canonical request
 * buffer cannot write the desired line, #SigV4Success otherwise.
 */
static SigV4Status_t writeLineToCanonicalRequest( const char * pLine,
                                                  size_t lineLen,
                                                  CanonicalContext_t * pCanonicalContext );

/**
 * @brief Set a query parameter key in the canonical request.
 *
 * @param[in] currentParameter The index of the query key to set
 * @param[in] pKey The pointer to the query key
 * @param[in] keyLen The length of @p pKey
 * @param[in,out] pCanonicalRequest The canonical request containing the
 * query parameter array of keys and values
 */
static void setQueryParameterKey( size_t currentParameter,
                                  const char * pKey,
                                  size_t keyLen,
                                  CanonicalContext_t * pCanonicalRequest );

/**
 * @brief Set a query parameter value in the canonical request.
 *
 * @param[in] currentParameter The index of the query value to set
 * @param[in] pValue The pointer to the query value
 * @param[in] valueLen The length of @p pValue
 * @param[in,out] pCanonicalRequest The canonical request containing the
 * query parameter array of keys and values
 */
static void setQueryParameterValue( size_t currentParameter,
                                    const char * pValue,
                                    size_t valueLen,
                                    CanonicalContext_t * pCanonicalRequest );

/**
 * @brief Update the HMAC using an input key.
 * @note This function can be called multiple times before calling
 * #hmacData. Appending multiple substrings, then calling #hmacKey
 * on the appended string is also equivalent to calling #hmacKey on
 * each individual substring.
 *
 * @param[in] pHmacContext The context used for HMAC calculation.
 * @param[in] pKey The key used as input for HMAC calculation.
 * @param[in] keyLen The length of @p pKey.
 * @return Zero on success, all other return values are failures.
 */
static int32_t hmacKey( HmacContext_t * pHmacContext,
                        const char * pKey,
                        size_t keyLen );

/**
 * @brief Update the HMAC using input data.
 * @note Must only be called after #hmacKey and leads to undefined
 * behavior otherwise. Likewise, one should not call #hmacKey after
 * calling #hmacData. One must call #hmacFinal first before calling
 * #hmacKey again.
 *
 * @param[in] pHmacContext The context used for HMAC calculation.
 * @param[in] pData The data used as input for HMAC calculation.
 * @param[in] dataLen The length of @p pData.
 * @return Zero on success, all other return values are failures.
 */
static int32_t hmacData( HmacContext_t * pHmacContext,
                         const char * pData,
                         size_t dataLen );

/**
 * @brief Write the HMAC digest into the buffer.
 *
 * @param[in] pHmacContext The context used for HMAC calculation.
 * @param[out] pMac The buffer onto which to write the HMAC digest.
 * @param[in] macLen The length of @p pMac.
 * @return Zero on success, all other return values are failures.
 */
static int32_t hmacFinal( HmacContext_t * pHmacContext,
                          char * pMac,
                          size_t macLen );

/**
 * @brief Generates the complete HMAC digest given a key and value, then write
 * the digest in the provided output buffer.
 *
 * @param[in] pHmacContext The context used for the current HMAC calculation.
 * @param[in] pKey The key passed as input to the HMAC function.
 * @param[in] keyLen The length of @p pKey.
 * @param[in] pData The data passed as input to the HMAC function.
 * @param[in] dataLen The length of @p pData.
 * @param[out] pOutput The buffer onto which to write the HMAC digest.
 * @param[out] outputLen The length of @p pOutput and must be greater
 * than pCryptoInterface->hashDigestLen for this function to succeed.
 * @param[in] pCryptoInterface The interface used to call hash functions.
 * @return Zero on success, all other return values are failures.
 */
static int32_t completeHmac( HmacContext_t * pHmacContext,
                             const char * pKey,
                             size_t keyLen,
                             const char * pData,
                             size_t dataLen,
                             char * pOutput,
                             size_t outputLen,
                             const SigV4CryptoInterface_t * pCryptoInterface );

/**
 * @brief Generates the complete hash of an input string, then write
 * the digest in the provided output buffer.
 * @note Unlike #completeHashAndHexEncode, this function will not
 * encode the hash and will simply output the bytes written by the
 * hash function.
 *
 * @param[in] pInput The data passed as input to the hash function.
 * @param[in] inputLen The length of @p pInput.
 * @param[out] pOutput The buffer onto which to write the hash.
 * @param[out] outputLen The length of @p pOutput and must be greater
 * than pCryptoInterface->hashDigestLen for this function to succeed.
 * @param[in] pCryptoInterface The interface used to call hash functions.
 * @return Zero on success, all other return values are failures.
 */
static int32_t completeHash( const char * pInput,
                             size_t inputLen,
                             char * pOutput,
                             size_t outputLen,
                             const SigV4CryptoInterface_t * pCryptoInterface );

/**
 * @brief Generate the complete hash of an input string, then write
 * the digest in an intermediary buffer before hex encoding and
 * writing it onto @p pOutput.
 *
 * @param[in] pInput The data passed as input to the hash function.
 * @param[in] inputLen The length of @p pInput.
 * @param[out] pOutput The buffer onto which to write the hex-encoded hash.
 * @param[out] pOutputLen The length of @p pOutput and must be greater
 * than pCryptoInterface->hashDigestLen * 2 for this function to succeed.
 * @param[in] pCryptoInterface The interface used to call hash functions.
 * @return Zero on success, all other return values are failures.
 */
static SigV4Status_t completeHashAndHexEncode( const char * pInput,
                                               size_t inputLen,
                                               char * pOutput,
                                               size_t * pOutputLen,
                                               const SigV4CryptoInterface_t * pCryptoInterface );

/**
 * @brief Generate the prefix of the string to sign containing the
 * algorithm and date then write it onto @p pBufStart.
 * @note This function assumes that enough bytes remain in @p pBufStart in
 * order to write the algorithm and date.
 *
 * @param[in] pBufStart The starting location of the buffer to write the string
 * to sign.
 * @param[in] pAlgorithm The algorithm used for generating the SigV4 signature.
 * @param[in] algorithmLen The length of @p pAlgorithm.
 * @param[in] pDateIso8601 The date used as part of the string to sign.
 * @return The number of bytes written to @p pBufStart.
 */
static size_t writeStringToSignPrefix( char * pBufStart,
                                       const char * pAlgorithm,
                                       size_t algorithmLen,
                                       const char * pDateIso8601 );

/**
 * @brief Generate the string to sign and write it onto a #SigV4String_t.
 *
 * @param[in] pParams The application-defined parameters used to
 * generate the string to sign.
 * @param[in] pAlgorithm The algorithm used for generating the SigV4 signature.
 * @param[in] algorithmLen The length of @p pAlgorithm.
 * @param[in,out] pCanonicalContext The context of the canonical request.
 * @return SigV4InsufficientMemory if the length of the canonical request output
 * buffer cannot fit the string to sign, #SigV4Success otherwise.
 */
static SigV4Status_t writeStringToSign( const SigV4Parameters_t * pParams,
                                        const char * pAlgorithm,
                                        size_t algorithmLen,
                                        CanonicalContext_t * pCanonicalContext );

/**
 * @brief Generate the signing key and write it onto a #SigV4String_t.
 *
 * @param[in] pSigV4Params The application-defined parameters used to
 * generate the signing key.
 * @param[in] pHmacContext The context used for the current HMAC calculation.
 * @param[out] pSigningKey The #SigV4String_t onto which the signing key will be written.
 * @param[in,out] pBytesRemaining The number of bytes remaining in the canonical buffer.
 * @return SigV4InsufficientMemory if the length of @p pSigningKey was insufficient to
 * fit the actual signing key, #SigV4Success otherwise.
 */
static SigV4Status_t generateSigningKey( const SigV4Parameters_t * pSigV4Params,
                                         HmacContext_t * pHmacContext,
                                         SigV4String_t * pSigningKey,
                                         size_t * pBytesRemaining );

/**
 * @brief Format the credential scope for the authorization header.
 * Credential scope includes the access key ID, date, region, and service parameters, and
 * ends with "aws4_request" terminator.
 *
 * @param[in] pSigV4Params The application parameters defining the credential's scope.
 * @param[in, out] pCredScope The credential scope in the SigV4 format.
 */
static void generateCredentialScope( const SigV4Parameters_t * pSigV4Params,
                                     SigV4String_t * pCredScope );

/**
 * @brief Check if the date represents a valid leap year day.
 *
 * @param[in] pDateElements The date representation to be verified.
 *
 * @return #SigV4Success if the date corresponds to a valid leap year,
 * #SigV4ISOFormattingError otherwise.
 */
static SigV4Status_t checkLeap( const SigV4DateTime_t * pDateElements );

/**
 * @brief Verify the date stored in a SigV4DateTime_t date representation.
 *
 * @param[in] pDateElements The date representation to be verified.
 *
 * @return #SigV4Success if the date is valid, and #SigV4ISOFormattingError if
 * any member of SigV4DateTime_t is invalid or represents an out-of-range date.
 */
static SigV4Status_t validateDateTime( const SigV4DateTime_t * pDateElements );

/**
 * @brief Append the value of a date element to the internal date representation
 * structure.
 *
 * @param[in] formatChar The specifier identifying the struct member to fill.
 * @param[in] result The value to assign to the specified struct member.
 * @param[out] pDateElements The date representation structure to modify.
 */
static void addToDate( const char formatChar,
                       int32_t result,
                       SigV4DateTime_t * pDateElements );

/**
 * @brief Interpret the value of the specified characters in date, based on the
 * format specifier, and append to the internal date representation.
 *
 * @param[in] pDate The date to be parsed.
 * @param[in] formatChar The format specifier used to interpret characters.
 * @param[in] readLoc The index of pDate to read from.
 * @param[in] lenToRead The number of characters to read.
 * @param[out] pDateElements The date representation to modify.
 *
 * @return #SigV4Success if parsing succeeded, #SigV4ISOFormattingError if the
 * characters read did not match the format specifier.
 */
static SigV4Status_t scanValue( const char * pDate,
                                const char formatChar,
                                size_t readLoc,
                                size_t lenToRead,
                                SigV4DateTime_t * pDateElements );

/**
 * @brief Parses date according to format string parameter, and populates date
 * representation struct SigV4DateTime_t with its elements.
 *
 * @param[in] pDate The date to be parsed.
 * @param[in] dateLen Length of pDate, the date to be formatted.
 * @param[in] pFormat The format string used to extract date pDateElements from
 * pDate. This string, among other characters, may contain specifiers of the
 * form "%LV", where L is the number of characters to be read, and V is one of
 * {Y, M, D, h, m, s, *}, representing a year, month, day, hour, minute, second,
 * or skipped (un-parsed) value, respectively.
 * @param[in] formatLen Length of the format string pFormat.
 * @param[out] pDateElements The deconstructed date representation of pDate.
 *
 * @return #SigV4Success if all format specifiers were matched successfully,
 * #SigV4ISOFormattingError otherwise.
 */
static SigV4Status_t parseDate( const char * pDate,
                                size_t dateLen,
                                const char * pFormat,
                                size_t formatLen,
                                SigV4DateTime_t * pDateElements );

/**
 * @brief Verify input parameters to the SigV4_GenerateHTTPAuthorization API.
 *
 * @param[in] pParams Complete SigV4 configurations passed by application.
 * @param[in] pAuthBuf The user-supplied buffer for filling Authorization Header.
 * @param[in] authBufLen The user-supplied size value of @p pAuthBuf buffer.
 * @param[in] pSignature The user-supplied pointer memory to store starting location of
 * Signature in Authorization Buffer.
 * @param[in] signatureLen The user supplied pointer to store length of Signature.
 *
 * @return #SigV4Success if successful, #SigV4InvalidParameter otherwise.
 */
static SigV4Status_t verifyParamsToGenerateAuthHeaderApi( const SigV4Parameters_t * pParams,
                                                          const char * pAuthBuf,
                                                          const size_t * authBufLen,
                                                          char * const * pSignature,
                                                          const size_t * signatureLen );

/**
 * @brief Hex digest of provided string parameter.
 *
 * @param[in] pInputStr String to encode.
 * @param[out] pHexOutput Hex representation of @p pInputStr.
 *
 * @return #SigV4Success if successful, #SigV4InsufficientMemory otherwise.
 */
static SigV4Status_t lowercaseHexEncode( const SigV4String_t * pInputStr,
                                         SigV4String_t * pHexOutput );

/**
 * @brief Calculate number of bytes needed for the credential scope.
 * @note This does not include the linefeed character.
 *
 * @param[in] pSigV4Params SigV4 configurations passed by application.
 *
 * @return Number of bytes needed for credential scope.
 */
static size_t sizeNeededForCredentialScope( const SigV4Parameters_t * pSigV4Params );

/*-----------------------------------------------------------*/

static void intToAscii( int32_t value,
                        char ** pBuffer,
                        size_t bufferLen )
{
    int32_t currentVal = value;
    size_t lenRemaining = bufferLen;

    assert( pBuffer != NULL );
    assert( bufferLen > 0U );

    /* Write base-10 remainder in its ASCII representation, and fill any
     * remaining width with '0' characters. */
    while( lenRemaining > 0U )
    {
        lenRemaining--;
        ( *pBuffer )[ lenRemaining ] = ( char ) ( ( currentVal % 10 ) + '0' );
        currentVal /= 10;
    }

    /* Move pointer to follow last written character. */
    *pBuffer += bufferLen;
}

/*-----------------------------------------------------------*/

static SigV4Status_t checkLeap( const SigV4DateTime_t * pDateElements )
{
    SigV4Status_t returnStatus = SigV4ISOFormattingError;

    assert( pDateElements != NULL );

    /* If the date represents a leap day, verify that the leap year is valid. */
    if( ( pDateElements->tm_mon == 2 ) && ( pDateElements->tm_mday == 29 ) )
    {
        if( ( ( pDateElements->tm_year % 400 ) != 0 ) &&
            ( ( ( pDateElements->tm_year % 4 ) != 0 ) ||
              ( ( pDateElements->tm_year % 100 ) == 0 ) ) )
        {
            LogError( ( "%ld is not a valid leap year.",
                        ( long int ) pDateElements->tm_year ) );
        }
        else
        {
            returnStatus = SigV4Success;
        }
    }

    return returnStatus;
}

/*-----------------------------------------------------------*/

static SigV4Status_t validateDateTime( const SigV4DateTime_t * pDateElements )
{
    SigV4Status_t returnStatus = SigV4Success;
    const int32_t daysPerMonth[] = MONTH_DAYS;

    assert( pDateElements != NULL );

    if( pDateElements->tm_year < YEAR_MIN )
    {
        LogError( ( "Invalid 'year' value parsed from date string. "
                    "Expected an integer %ld or greater, received: %ld",
                    ( long int ) YEAR_MIN,
                    ( long int ) pDateElements->tm_year ) );
        returnStatus = SigV4ISOFormattingError;
    }

    if( ( pDateElements->tm_mon < 1 ) || ( pDateElements->tm_mon > 12 ) )
    {
        LogError( ( "Invalid 'month' value parsed from date string. "
                    "Expected an integer between 1 and 12, received: %ld",
                    ( long int ) pDateElements->tm_mon ) );
        returnStatus = SigV4ISOFormattingError;
    }

    /* Ensure that the day of the month is valid for the relevant month. */
    if( ( returnStatus != SigV4ISOFormattingError ) &&
        ( ( pDateElements->tm_mday < 1 ) ||
          ( pDateElements->tm_mday > daysPerMonth[ pDateElements->tm_mon - 1 ] ) ) )
    {
        /* Check if the date is a valid leap year day. */
        returnStatus = checkLeap( pDateElements );

        if( returnStatus == SigV4ISOFormattingError )
        {
            LogError( ( "Invalid 'day' value parsed from date string. "
                        "Expected an integer between 1 and %ld, received: %ld",
                        ( long int ) daysPerMonth[ pDateElements->tm_mon - 1 ],
                        ( long int ) pDateElements->tm_mday ) );
        }
    }

    /* SigV4DateTime_t values are asserted to be non-negative before they are
     * assigned in function addToDate(). Therefore, we only verify logical upper
     * bounds for the following values. */
    if( pDateElements->tm_hour > 23 )
    {
        LogError( ( "Invalid 'hour' value parsed from date string. "
                    "Expected an integer between 0 and 23, received: %ld",
                    ( long int ) pDateElements->tm_hour ) );
        returnStatus = SigV4ISOFormattingError;
    }

    if( pDateElements->tm_min > 59 )
    {
        LogError( ( "Invalid 'minute' value parsed from date string. "
                    "Expected an integer between 0 and 59, received: %ld",
                    ( long int ) pDateElements->tm_min ) );
        returnStatus = SigV4ISOFormattingError;
    }

    /* An upper limit of 60 accounts for the occasional leap second UTC
     * adjustment. */
    if( pDateElements->tm_sec > 60 )
    {
        LogError( ( "Invalid 'second' value parsed from date string. "
                    "Expected an integer between 0 and 60, received: %ld",
                    ( long int ) pDateElements->tm_sec ) );
        returnStatus = SigV4ISOFormattingError;
    }

    return returnStatus;
}

/*-----------------------------------------------------------*/

static void addToDate( const char formatChar,
                       int32_t result,
                       SigV4DateTime_t * pDateElements )
{
    assert( pDateElements != NULL );
    assert( result >= 0 );

    switch( formatChar )
    {
        case 'Y':
            pDateElements->tm_year = result;
            break;

        case 'M':
            pDateElements->tm_mon = result;
            break;

        case 'D':
            pDateElements->tm_mday = result;
            break;

        case 'h':
            pDateElements->tm_hour = result;
            break;

        case 'm':
            pDateElements->tm_min = result;
            break;

        case 's':
            pDateElements->tm_sec = result;
            break;

        default:

            /* Do not assign values for skipped characters ('*'), or
             * unrecognized format specifiers. */
            break;
    }
}

/*-----------------------------------------------------------*/

static SigV4Status_t scanValue( const char * pDate,
                                const char formatChar,
                                size_t readLoc,
                                size_t lenToRead,
                                SigV4DateTime_t * pDateElements )
{
    SigV4Status_t returnStatus = SigV4InvalidParameter;
    const char * const pMonthNames[] = MONTH_NAMES;
    const char * pLoc = pDate + readLoc;
    size_t remainingLenToRead = lenToRead;
    int32_t result = 0;

    assert( pDate != NULL );
    assert( pDateElements != NULL );

    if( formatChar == '*' )
    {
        remainingLenToRead = 0U;
    }

    /* Determine if month value is non-numeric. */
    if( ( formatChar == 'M' ) && ( remainingLenToRead == MONTH_ASCII_LEN ) )
    {
        while( result++ < 12 )
        {
            /* Search month array for parsed string. */
            if( strncmp( pMonthNames[ result - 1 ], pLoc, MONTH_ASCII_LEN ) == 0 )
            {
                returnStatus = SigV4Success;
                break;
            }
        }

        if( returnStatus != SigV4Success )
        {
            LogError( ( "Unable to match string '%.3s' to a month value.",
                        pLoc ) );
            returnStatus = SigV4ISOFormattingError;
        }

        remainingLenToRead = 0U;
    }

    /* Interpret integer value of numeric representation. */
    while( ( remainingLenToRead > 0U ) && ( *pLoc >= '0' ) && ( *pLoc <= '9' ) )
    {
        result = ( result * 10 ) + ( int32_t ) ( *pLoc - '0' );
        remainingLenToRead--;
        pLoc += 1;
    }

    if( remainingLenToRead != 0U )
    {
        LogError( ( "Parsing Error: Expected numerical string of type '%%%d%c', "
                    "but received '%.*s'.",
                    ( int ) lenToRead,
                    formatChar,
                    ( int ) lenToRead,
                    pLoc ) );
        returnStatus = SigV4ISOFormattingError;
    }

    if( returnStatus != SigV4ISOFormattingError )
    {
        addToDate( formatChar,
                   result,
                   pDateElements );
    }

    return returnStatus;
}

/*-----------------------------------------------------------*/

static SigV4Status_t parseDate( const char * pDate,
                                size_t dateLen,
                                const char * pFormat,
                                size_t formatLen,
                                SigV4DateTime_t * pDateElements )
{
    SigV4Status_t returnStatus = SigV4InvalidParameter;
    size_t readLoc = 0U, lenToRead = 0U, formatIndex = 0U;

    assert( pDate != NULL );
    assert( pFormat != NULL );
    assert( pDateElements != NULL );
    ( void ) dateLen;

    /* Loop through the format string. */
    while( ( formatIndex < formatLen ) && ( returnStatus != SigV4ISOFormattingError ) )
    {
        if( pFormat[ formatIndex ] == '%' )
        {
            /* '%' must be followed by a length and type specification. */
            assert( formatIndex < formatLen - 2 );
            formatIndex++;

            /* Numerical value of length specifier character. */
            lenToRead = ( size_t ) ( pFormat[ formatIndex ] - '0' );
            formatIndex++;

            /* Ensure read is within buffer bounds. */
            assert( readLoc + lenToRead - 1 < dateLen );
            returnStatus = scanValue( pDate,
                                      pFormat[ formatIndex ],
                                      readLoc,
                                      lenToRead,
                                      pDateElements );

            readLoc += lenToRead;
        }
        else if( pDate[ readLoc ] != pFormat[ formatIndex ] )
        {
            LogError( ( "Parsing error: Expected character '%c', "
                        "but received '%c'.",
                        pFormat[ formatIndex ], pDate[ readLoc ] ) );
            returnStatus = SigV4ISOFormattingError;
        }
        else
        {
            readLoc++;
            LogDebug( ( "Successfully matched character '%c' found in format string.",
                        pDate[ readLoc - 1 ] ) );
        }

        formatIndex++;
    }

    if( ( returnStatus != SigV4ISOFormattingError ) )
    {
        returnStatus = SigV4Success;
    }
    else
    {
        LogError( ( "Parsing Error: Date did not match expected string format." ) );
        returnStatus = SigV4ISOFormattingError;
    }

    return returnStatus;
}

/*-----------------------------------------------------------*/

static SigV4Status_t lowercaseHexEncode( const SigV4String_t * pInputStr,
                                         SigV4String_t * pHexOutput )
{
    SigV4Status_t returnStatus = SigV4Success;
    static const char digitArr[] = "0123456789abcdef";
    char * hex = NULL;
    size_t i = 0U;

    assert( pInputStr != NULL );
    assert( pHexOutput != NULL );
    assert( pInputStr->pData != NULL );
    assert( pHexOutput->pData != NULL );

    hex = pHexOutput->pData;

    /* Hex string notification of binary data takes twice the size. */
    if( pHexOutput->dataLen < ( pInputStr->dataLen * 2U ) )
    {
        returnStatus = SigV4InsufficientMemory;
        LOG_INSUFFICIENT_MEMORY_ERROR( "hex encode",
                                       ( pInputStr->dataLen * 2U ) - pHexOutput->dataLen );
    }
    else
    {
        for( i = 0; i < pInputStr->dataLen; i++ )
        {
            *hex = digitArr[ ( pInputStr->pData[ i ] & 0xF0 ) >> 4 ];
            hex++;
            *hex = digitArr[ ( pInputStr->pData[ i ] & 0x0F ) ];
            hex++;
        }

        pHexOutput->dataLen = pInputStr->dataLen * 2U;
    }

    return returnStatus;
}

/*-----------------------------------------------------------*/

static size_t sizeNeededForCredentialScope( const SigV4Parameters_t * pSigV4Params )
{
    assert( pSigV4Params != NULL );
    return ISO_DATE_SCOPE_LEN +                                        \
           CREDENTIAL_SCOPE_SEPARATOR_LEN + pSigV4Params->regionLen +  \
           CREDENTIAL_SCOPE_SEPARATOR_LEN + pSigV4Params->serviceLen + \
           CREDENTIAL_SCOPE_SEPARATOR_LEN + CREDENTIAL_SCOPE_TERMINATOR_LEN;
}

static void generateCredentialScope( const SigV4Parameters_t * pSigV4Params,
                                     SigV4String_t * pCredScope )
{
    char * pBufWrite = NULL;
    size_t credScopeLen = sizeNeededForCredentialScope( pSigV4Params );

    assert( pSigV4Params != NULL );
    assert( pSigV4Params->pCredentials != NULL );
    assert( pSigV4Params->pRegion != NULL );
    assert( pSigV4Params->pService != NULL );
    assert( pCredScope != NULL );
    assert( pCredScope->pData != NULL );
    assert( pCredScope->dataLen >= credScopeLen );

    pBufWrite = pCredScope->pData;

    /* Each concatenated component is separated by a '/' character. */
    /* Concatenate first 8 characters from the provided ISO 8601 string (YYYYMMDD). */
    ( void ) memcpy( pBufWrite, pSigV4Params->pDateIso8601, ISO_DATE_SCOPE_LEN );
    pBufWrite += ISO_DATE_SCOPE_LEN;

    *pBufWrite = CREDENTIAL_SCOPE_SEPARATOR;
    pBufWrite += CREDENTIAL_SCOPE_SEPARATOR_LEN;

    /* Concatenate AWS region. */
    ( void ) memcpy( pBufWrite, pSigV4Params->pRegion, pSigV4Params->regionLen );
    pBufWrite += pSigV4Params->regionLen;

    *pBufWrite = CREDENTIAL_SCOPE_SEPARATOR;
    pBufWrite += CREDENTIAL_SCOPE_SEPARATOR_LEN;

    /* Concatenate AWS service. */
    ( void ) memcpy( pBufWrite, pSigV4Params->pService, pSigV4Params->serviceLen );
    pBufWrite += pSigV4Params->serviceLen;

    *pBufWrite = CREDENTIAL_SCOPE_SEPARATOR;
    pBufWrite += CREDENTIAL_SCOPE_SEPARATOR_LEN;

    /* Concatenate terminator. */
    ( void ) memcpy( pBufWrite, CREDENTIAL_SCOPE_TERMINATOR, CREDENTIAL_SCOPE_TERMINATOR_LEN );
    pBufWrite += CREDENTIAL_SCOPE_TERMINATOR_LEN;

    /* Verify that the number of bytes written match the sizeNeededForCredentialScope()
     * utility function for calculating size of credential scope. */
    assert( ( size_t ) ( pBufWrite - pCredScope->pData ) == credScopeLen );

    pCredScope->dataLen = credScopeLen;
}

/*-----------------------------------------------------------*/

#if ( SIGV4_USE_CANONICAL_SUPPORT == 1 )

    static int cmpHeaderField( const void * pFirstVal,
                               const void * pSecondVal )
    {
        const SigV4KeyValuePair_t * pFirst, * pSecond = NULL;
        size_t lenSmall = 0U;

        assert( pFirstVal != NULL );
        assert( pSecondVal != NULL );

        pFirst = ( const SigV4KeyValuePair_t * ) pFirstVal;
        pSecond = ( const SigV4KeyValuePair_t * ) pSecondVal;

        assert( ( pFirst->key.pData != NULL ) && ( pFirst->key.dataLen != 0U ) );
        assert( ( pSecond->key.pData != NULL ) && ( pSecond->key.dataLen != 0U ) );

        if( pFirst->key.dataLen <= pSecond->key.dataLen )
        {
            lenSmall = pFirst->key.dataLen;
        }
        else
        {
            lenSmall = pSecond->key.dataLen;
        }

        return strncmp( pFirst->key.pData,
                        pSecond->key.pData,
                        lenSmall );
    }

/*-----------------------------------------------------------*/

    static int cmpQueryFieldValue( const void * pFirstVal,
                                   const void * pSecondVal )
    {
        const SigV4KeyValuePair_t * pFirst, * pSecond = NULL;
        size_t lenSmall = 0U;
        int32_t compResult = -1;

        assert( pFirstVal != NULL );
        assert( pSecondVal != NULL );

        pFirst = ( const SigV4KeyValuePair_t * ) pFirstVal;
        pSecond = ( const SigV4KeyValuePair_t * ) pSecondVal;

        assert( ( pFirst->key.pData != NULL ) && ( pFirst->key.dataLen != 0U ) );
        assert( ( pSecond->key.pData != NULL ) && ( pSecond->key.dataLen != 0U ) );

        lenSmall = ( pFirst->key.dataLen < pSecond->key.dataLen ) ? pFirst->key.dataLen : pSecond->key.dataLen;
        compResult = ( int32_t ) strncmp( pFirst->key.pData,
                                          pSecond->key.pData,
                                          lenSmall );

        if( compResult == 0 )
        {
            if( pFirst->key.dataLen == pSecond->key.dataLen )
            {
                /* The fields are equal, so sorting must be done by value. */
                lenSmall = ( pFirst->value.dataLen < pSecond->value.dataLen ) ? pFirst->value.dataLen : pSecond->value.dataLen;
                compResult = ( int32_t ) strncmp( pFirst->value.pData,
                                                  pSecond->value.pData,
                                                  lenSmall );
            }
            else
            {
                /* Fields share a common prefix, so the shorter one should come first. */
                compResult = ( pFirst->key.dataLen < pSecond->key.dataLen ) ? -1 : 1;
            }
        }

        if( ( compResult == 0 ) && ( pFirst->value.dataLen != pSecond->value.dataLen ) )
        {
            /* Values share a common prefix, so the shorter one should come first. */
            compResult = ( pFirst->value.dataLen < pSecond->value.dataLen ) ? -1 : 1;
        }

        return compResult;
    }

/*-----------------------------------------------------------*/

    static char toUpperHexChar( char value )
    {
        char hexChar;

        assert( value < 16 );

        if( value < 10 )
        {
            hexChar = '0' + value;
        }
        else
        {
            hexChar = ( 'A' + value ) - 10;
        }

        return hexChar;
    }

/*-----------------------------------------------------------*/

    static size_t writeHexCodeOfChar( char * pBuffer,
                                      size_t bufferLen,
                                      char code )
    {
        assert( pBuffer != NULL );
        assert( bufferLen >= URI_ENCODED_SPECIAL_CHAR_SIZE );

        /* Suppress unused warning in when asserts are disabled. */
        ( void ) bufferLen;

        *pBuffer = '%';
        *( pBuffer + 1U ) = toUpperHexChar( code >> 4 );
        *( pBuffer + 2U ) = toUpperHexChar( code & 0x0F );

        return URI_ENCODED_SPECIAL_CHAR_SIZE;
    }

/*-----------------------------------------------------------*/

    static size_t writeDoubleEncodedEquals( char * pBuffer,
                                            size_t bufferLen )
    {
        assert( pBuffer != NULL );
        assert( bufferLen > URI_DOUBLE_ENCODED_EQUALS_CHAR_SIZE );

        /* Suppress unused warning in when asserts are disabled. */
        ( void ) bufferLen;

        *pBuffer = '%';
        *( pBuffer + 1U ) = '2';
        *( pBuffer + 2U ) = '5';
        *( pBuffer + URI_ENCODED_SPECIAL_CHAR_SIZE ) = '3';
        *( pBuffer + 4U ) = 'D';

        return URI_DOUBLE_ENCODED_EQUALS_CHAR_SIZE;
    }

/*-----------------------------------------------------------*/

    static bool isAllowedChar( char c,
                               bool encodeSlash )
    {
        return( isalnum( c ) || ( c == '-' ) || ( c == '_' ) || ( c == '.' ) || ( c == '~' ) || ( ( c == '/' ) && !encodeSlash ) );
    }

/*-----------------------------------------------------------*/

    static SigV4Status_t encodeURI( const char * pUri,
                                    size_t uriLen,
                                    char * pCanonicalURI,
                                    size_t * canonicalURILen,
                                    bool encodeSlash,
                                    bool doubleEncodeEquals )
    {
        const char * pUriLoc = NULL;
        size_t uriIndex = 0U, bytesConsumed = 0U;
        size_t bufferLen = 0U;
        SigV4Status_t returnStatus = SigV4Success;

        assert( pUri != NULL );
        assert( pCanonicalURI != NULL );
        assert( canonicalURILen != NULL );
        assert( *canonicalURILen > 0U );

        pUriLoc = pUri;
        bufferLen = *canonicalURILen;

        while( ( uriIndex++ < uriLen ) && ( bytesConsumed < bufferLen ) && ( returnStatus == SigV4Success ) )
        {
            if( doubleEncodeEquals && ( *pUriLoc == '=' ) )
            {
<<<<<<< HEAD
                if( ( bufferLen - bytesConsumed ) < URI_DOUBLE_ENCODED_EQUALS_CHAR_SIZE )
=======
                if( ( bytesConsumed > ( SIZE_MAX - URI_DOUBLE_ENCODED_EQUALS_CHAR_SIZE ) ) ||
                    ( ( bytesConsumed + URI_DOUBLE_ENCODED_EQUALS_CHAR_SIZE ) > bufferLen ) )
>>>>>>> 610dbe0f
                {
                    returnStatus = SigV4InsufficientMemory;
                    LOG_INSUFFICIENT_MEMORY_ERROR( "double encode '=' character in canonical query",
                                                   ( bytesConsumed + URI_DOUBLE_ENCODED_EQUALS_CHAR_SIZE - bufferLen ) );
                }
                else
                {
                    bytesConsumed += writeDoubleEncodedEquals( pCanonicalURI + bytesConsumed, bufferLen - bytesConsumed );
                }
            }
            else if( isAllowedChar( *pUriLoc, encodeSlash ) )
            {
                pCanonicalURI[ bytesConsumed ] = *pUriLoc;
                ++bytesConsumed;
            }
            else
            {
<<<<<<< HEAD
                if( ( bufferLen - bytesConsumed ) < URI_ENCODED_SPECIAL_CHAR_SIZE )
=======
                if( ( bytesConsumed > ( SIZE_MAX - URI_ENCODED_SPECIAL_CHAR_SIZE ) ) ||
                    ( ( bytesConsumed + URI_ENCODED_SPECIAL_CHAR_SIZE ) > bufferLen ) )
>>>>>>> 610dbe0f
                {
                    returnStatus = SigV4InsufficientMemory;
                    LOG_INSUFFICIENT_MEMORY_ERROR( "encode special character in canonical URI",
                                                   ( bytesConsumed + URI_ENCODED_SPECIAL_CHAR_SIZE - bufferLen ) );
                }
                else
                {
                    bytesConsumed += writeHexCodeOfChar( pCanonicalURI + bytesConsumed, bufferLen - bytesConsumed, *pUriLoc );
                }
            }

            pUriLoc++;
        }

        /* Check whether the loop terminated due to insufficient memory detected in condition expression
         * "bytesConsumed < bufferLen". This expression is evaluated after there is more data to write
         * URI encoded buffer. In that case, if the expression evaluates to false, it represents that
         * the output buffer has been completely utilized even when there is more characters remaining
         * to be encoded. */
        if( ( returnStatus == SigV4Success ) && ( uriIndex != ( uriLen + 1U ) ) )
        {
            returnStatus = SigV4InsufficientMemory;
            LogError( ( "Failed to encode URI in buffer due to insufficient memory" ) );
        }

        if( returnStatus == SigV4Success )
        {
            /* Set the output parameter of the number of URI encoded bytes written
             * to the buffer. */
            *canonicalURILen = bytesConsumed;
        }

        return returnStatus;
    }

/*-----------------------------------------------------------*/

    static SigV4Status_t generateCanonicalURI( const char * pUri,
                                               size_t uriLen,
                                               bool encodeTwice,
                                               CanonicalContext_t * pCanonicalRequest )
    {
        SigV4Status_t returnStatus = SigV4Success;
        char * pBufLoc = NULL;
        size_t encodedLen = 0U;

        assert( pUri != NULL );
        assert( pCanonicalRequest != NULL );
        assert( pCanonicalRequest->pBufCur != NULL );

        pBufLoc = pCanonicalRequest->pBufCur;
        encodedLen = pCanonicalRequest->bufRemaining;

        /* If the canonical URI needs to be encoded twice, then we encode once here,
         * and again at the end of the buffer. Afterwards, the second encode is copied
         * to overwrite the first one. */
        returnStatus = encodeURI( pUri, uriLen, pBufLoc, &encodedLen, false, false );

        if( returnStatus == SigV4Success )
        {
            if( encodeTwice )
            {
                size_t doubleEncodedLen = pCanonicalRequest->bufRemaining - encodedLen;

                /* Note that the result of encoding the URI a second time must be
                 * written to a different position in the buffer. It should not be done
                 * at an overlapping position of the single-encoded URI. Once written,
                 * the double-encoded URI is moved to the starting location of the single-encoded URI. */
                returnStatus = encodeURI( pBufLoc,
                                          encodedLen,
                                          pBufLoc + encodedLen,
                                          &doubleEncodedLen,
                                          false,
                                          false );

                if( returnStatus == SigV4Success )
                {
                    ( void ) memmove( pBufLoc, pBufLoc + encodedLen, doubleEncodedLen );
                    pBufLoc += doubleEncodedLen;
                    pCanonicalRequest->bufRemaining -= doubleEncodedLen;
                }
            }
            else
            {
                pBufLoc += encodedLen;
                pCanonicalRequest->bufRemaining -= encodedLen;
            }
        }

        if( returnStatus == SigV4Success )
        {
            if( pCanonicalRequest->bufRemaining < 1U )
            {
                returnStatus = SigV4InsufficientMemory;
                LOG_INSUFFICIENT_MEMORY_ERROR( "write newline character after canonical URI", 1U );
            }
            else
            {
                *pBufLoc = LINEFEED_CHAR;
                pCanonicalRequest->pBufCur = pBufLoc + 1U;
                pCanonicalRequest->bufRemaining -= 1U;
            }
        }

        return returnStatus;
    }

/*-----------------------------------------------------------*/

    static bool isTrimmableSpace( const char * value,
                                  size_t index,
                                  size_t valLen,
                                  size_t trimmedLength )
    {
        bool ret = false;

        assert( ( value != NULL ) && ( index < valLen ) );

        /* Only trim spaces. */
        if( isspace( value[ index ] ) )
        {
            /* The last character is a trailing space. */
            if( ( index + 1 ) == valLen )
            {
                ret = true;
            }
            /* Trim if the next character is also a space. */
            else if( isspace( value[ index + 1 ] ) )
            {
                ret = true;
            }
            /* It is a leading space if no characters have been written yet. */
            else if( trimmedLength == 0U )
            {
                ret = true;
            }
            else
            {
                /* Empty else. */
            }
        }

        return ret;
    }

/*-----------------------------------------------------------*/

    static SigV4Status_t copyHeaderStringToCanonicalBuffer( const char * pData,
                                                            size_t dataLen,
                                                            uint32_t flags,
                                                            char separator,
                                                            CanonicalContext_t * canonicalRequest )
    {
        SigV4Status_t status = SigV4Success;
        size_t index = 0;
        size_t numOfBytesCopied = 0;
        size_t buffRemaining;
        char * pCurrBufLoc;

        assert( ( pData != NULL ) && ( dataLen > 0 ) );
        assert( canonicalRequest != NULL );
        assert( canonicalRequest->pBufCur != NULL );

        buffRemaining = canonicalRequest->bufRemaining;
        pCurrBufLoc = canonicalRequest->pBufCur;

        for( index = 0; index < dataLen; index++ )
        {
            /* If the header field is not in canonical form already, we need to check
             * whether this character represents a trimmable space. */
            if( !( flags & SIGV4_HTTP_HEADERS_ARE_CANONICAL_FLAG ) &&
                isTrimmableSpace( pData, index, dataLen, numOfBytesCopied ) )
            {
                /* Cannot copy trimmable space into canonical request buffer. */
            }
            /* Remaining buffer space should at least accommodate the character to copy and the trailing separator character. */
            else if( buffRemaining <= 1 )
            {
                status = SigV4InsufficientMemory;
                break;
            }
            else
            {
                /* Lowercase header key only. '\n' character marks the end of the value and header value
                 * does not need to be lowercased. */
                if( separator == '\n' )
                {
                    *pCurrBufLoc = ( pData[ index ] );
                }
                else
                {
                    *pCurrBufLoc = tolower( pData[ index ] );
                }

                pCurrBufLoc++;
                numOfBytesCopied++;
                buffRemaining -= 1;
            }
        }

        /* Add the ending separating character passed to the function.
         * Note: Space for the separator character is accounted for while copying
         * header field data to canonical request buffer. */
        if( status == SigV4Success )
        {
            assert( buffRemaining >= 1 );
            *pCurrBufLoc = separator;
            pCurrBufLoc++;
            canonicalRequest->pBufCur = pCurrBufLoc;
            canonicalRequest->bufRemaining = ( buffRemaining - 1 );
        }

        return status;
    }

/*-----------------------------------------------------------*/

    static SigV4Status_t appendSignedHeaders( size_t headerCount,
                                              uint32_t flags,
                                              CanonicalContext_t * canonicalRequest,
                                              char ** pSignedHeaders,
                                              size_t * pSignedHeadersLen )
    {
        size_t headerIndex = 0, keyLen = 0;
        SigV4Status_t sigV4Status = SigV4Success;
        const char * headerKey;

        assert( canonicalRequest != NULL );
        assert( canonicalRequest->pBufCur != NULL );
        assert( headerCount > 0 );

        /* Store the starting location of the Signed Headers in the Canonical Request buffer. */
        *pSignedHeaders = canonicalRequest->pBufCur;

        for( headerIndex = 0; headerIndex < headerCount; headerIndex++ )
        {
            assert( ( canonicalRequest->pHeadersLoc[ headerIndex ].key.pData ) != NULL );
            keyLen = canonicalRequest->pHeadersLoc[ headerIndex ].key.dataLen;

            headerKey = canonicalRequest->pHeadersLoc[ headerIndex ].key.pData;

            /* ';' is used to separate signed multiple headers in the canonical request. */
            sigV4Status = copyHeaderStringToCanonicalBuffer( headerKey, keyLen, flags, ';', canonicalRequest );

            if( sigV4Status != SigV4Success )
            {
                break;
            }
        }

        /* Store the length of the "Signed Headers" data appended to the Canonical Request. */
        *pSignedHeadersLen = ( size_t ) ( canonicalRequest->pBufCur - *pSignedHeaders - 1U );

        if( sigV4Status == SigV4Success )
        {
            /* Replacing the last ';' with '\n' as last header should not have ';'. */
            *( canonicalRequest->pBufCur - 1 ) = '\n';
        }

        return sigV4Status;
    }

/*-----------------------------------------------------------*/

    static SigV4Status_t appendCanonicalizedHeaders( size_t headerCount,
                                                     uint32_t flags,
                                                     CanonicalContext_t * canonicalRequest )
    {
        size_t headerIndex = 0, keyLen = 0, valLen = 0;
        const char * value;
        const char * headerKey;
        SigV4Status_t sigV4Status = SigV4Success;

        assert( canonicalRequest != NULL );
        assert( canonicalRequest->pBufCur != NULL );
        assert( headerCount > 0 );

        for( headerIndex = 0; headerIndex < headerCount; headerIndex++ )
        {
            assert( canonicalRequest->pHeadersLoc[ headerIndex ].key.pData != NULL );
            keyLen = canonicalRequest->pHeadersLoc[ headerIndex ].key.dataLen;
            valLen = canonicalRequest->pHeadersLoc[ headerIndex ].value.dataLen;
            headerKey = canonicalRequest->pHeadersLoc[ headerIndex ].key.pData;
            /* ':' is used to separate header key and header value in the canonical request. */
            sigV4Status = copyHeaderStringToCanonicalBuffer( headerKey, keyLen, flags, ':', canonicalRequest );

            if( sigV4Status == SigV4Success )
            {
                value = canonicalRequest->pHeadersLoc[ headerIndex ].value.pData;
                /* '\n' is used to separate each key-value pair in the canonical request. */
                sigV4Status = copyHeaderStringToCanonicalBuffer( value, valLen, flags, '\n', canonicalRequest );
            }

            if( sigV4Status != SigV4Success )
            {
                break;
            }
        }

        return sigV4Status;
    }

/*-----------------------------------------------------------*/

    static SigV4Status_t parseHeaderKeyValueEntries( const char * pHeaders,
                                                     size_t headersDataLen,
                                                     uint32_t flags,
                                                     size_t * headerCount,
                                                     CanonicalContext_t * canonicalRequest )
    {
        size_t index = 0, noOfHeaders;
        const char * pKeyOrValStartLoc;
        const char * pCurrLoc;
        bool keyFlag = true;
        SigV4Status_t sigV4Status = SigV4Success;

        assert( pHeaders != NULL );
        assert( headersDataLen > 0 );
        assert( canonicalRequest != NULL );
        assert( headerCount != NULL );

        noOfHeaders = *headerCount;
        pKeyOrValStartLoc = pHeaders;
        pCurrLoc = pHeaders;

        for( index = 0; index < headersDataLen; index++ )
        {
            if( noOfHeaders == SIGV4_MAX_HTTP_HEADER_COUNT )
            {
                sigV4Status = SigV4MaxHeaderPairCountExceeded;
                break;
            }
            /* Look for key part of an header field entry. */
            else if( ( keyFlag ) && ( pHeaders[ index ] == ':' ) )
            {
                canonicalRequest->pHeadersLoc[ noOfHeaders ].key.pData = pKeyOrValStartLoc;
                canonicalRequest->pHeadersLoc[ noOfHeaders ].key.dataLen = ( pCurrLoc - pKeyOrValStartLoc );
                pKeyOrValStartLoc = pCurrLoc + 1U;
                keyFlag = false;
            }
            /* Look for header value part of a header field entry for both canonicalized and non-canonicalized forms. */
            /* Non-canonicalized headers will have header values ending with "\r\n". */
            else if( ( !keyFlag ) && !( flags & SIGV4_HTTP_HEADERS_ARE_CANONICAL_FLAG ) && ( ( index + 1 ) < headersDataLen ) &&
                     ( 0 == strncmp( pCurrLoc, "\r\n", strlen( "\r\n" ) ) ) )
            {
                canonicalRequest->pHeadersLoc[ noOfHeaders ].value.pData = pKeyOrValStartLoc;
                canonicalRequest->pHeadersLoc[ noOfHeaders ].value.dataLen = ( pCurrLoc - pKeyOrValStartLoc );
                /* Set starting location of the next header key string after the "\r\n". */
                pKeyOrValStartLoc = pCurrLoc + 2U;
                keyFlag = true;
                noOfHeaders++;
            }
            /* Canonicalized headers will have header values ending just with "\n". */
            else if( ( !keyFlag ) && ( ( flags & SIGV4_HTTP_HEADERS_ARE_CANONICAL_FLAG ) && ( pHeaders[ index ] == '\n' ) ) )
            {
                canonicalRequest->pHeadersLoc[ noOfHeaders ].value.pData = pKeyOrValStartLoc;
                canonicalRequest->pHeadersLoc[ noOfHeaders ].value.dataLen = ( pCurrLoc - pKeyOrValStartLoc );
                /* Set starting location of the next header key string after the "\n". */
                pKeyOrValStartLoc = pCurrLoc + 1U;
                keyFlag = true;
                noOfHeaders++;
            }
            else
            {
                /* Empty else. */
            }

            pCurrLoc++;
        }

        /* Ensure each key has its corresponding value. */
        assert( keyFlag == true );

        *headerCount = noOfHeaders;

        return sigV4Status;
    }

/*-----------------------------------------------------------*/

    static SigV4Status_t generateCanonicalAndSignedHeaders( const char * pHeaders,
                                                            size_t headersLen,
                                                            uint32_t flags,
                                                            CanonicalContext_t * canonicalRequest,
                                                            char ** pSignedHeaders,
                                                            size_t * pSignedHeadersLen )
    {
        size_t noOfHeaders = 0;
        SigV4Status_t sigV4Status = SigV4Success;

        assert( pHeaders != NULL );
        assert( canonicalRequest != NULL );
        assert( canonicalRequest->pBufCur != NULL );

        /* Parsing header string to extract key and value. */
        sigV4Status = parseHeaderKeyValueEntries( pHeaders,
                                                  headersLen,
                                                  flags,
                                                  &noOfHeaders,
                                                  canonicalRequest );

        if( ( sigV4Status == SigV4Success ) && !( flags & SIGV4_HTTP_HEADERS_ARE_CANONICAL_FLAG ) )
        {
            /* Sorting headers based on keys. */
            qsort( canonicalRequest->pHeadersLoc, noOfHeaders, sizeof( SigV4KeyValuePair_t ), cmpHeaderField );

            /* If the headers are canonicalized, we will copy them directly into the buffer as they do not
             * need processing, else we need to call the following function. */
            sigV4Status = appendCanonicalizedHeaders( noOfHeaders, flags, canonicalRequest );
        }

        /* The \n character must be written if provided headers are not already canonicalized. */
        if( ( sigV4Status == SigV4Success ) && !( flags & SIGV4_HTTP_HEADERS_ARE_CANONICAL_FLAG ) )
        {
            if( canonicalRequest->bufRemaining < 1 )
            {
                sigV4Status = SigV4InsufficientMemory;
                LOG_INSUFFICIENT_MEMORY_ERROR( "write the canonical headers", 1U );
            }
            else
            {
                *canonicalRequest->pBufCur = LINEFEED_CHAR;
                canonicalRequest->pBufCur++;
                canonicalRequest->bufRemaining--;
            }
        }

        if( sigV4Status == SigV4Success )
        {
            sigV4Status = appendSignedHeaders( noOfHeaders,
                                               flags,
                                               canonicalRequest,
                                               pSignedHeaders,
                                               pSignedHeadersLen );
        }

        return sigV4Status;
    }

/*-----------------------------------------------------------*/

    static void setQueryParameterKey( size_t currentParameter,
                                      const char * pKey,
                                      size_t keyLen,
                                      CanonicalContext_t * pCanonicalRequest )
    {
        assert( pKey != NULL );
        assert( keyLen > 0U );
        assert( ( pCanonicalRequest != NULL ) && ( pCanonicalRequest->pQueryLoc != NULL ) );

        pCanonicalRequest->pQueryLoc[ currentParameter ].key.pData = pKey;
        pCanonicalRequest->pQueryLoc[ currentParameter ].key.dataLen = keyLen;
    }

/*-----------------------------------------------------------*/

    static void setQueryParameterValue( size_t currentParameter,
                                        const char * pValue,
                                        size_t valueLen,
                                        CanonicalContext_t * pCanonicalRequest )
    {
        assert( ( pCanonicalRequest != NULL ) && ( pCanonicalRequest->pQueryLoc != NULL ) );

        pCanonicalRequest->pQueryLoc[ currentParameter ].value.pData = pValue;
        pCanonicalRequest->pQueryLoc[ currentParameter ].value.dataLen = valueLen;
    }

/*-----------------------------------------------------------*/

    static SigV4Status_t setQueryStringFieldsAndValues( const char * pQuery,
                                                        size_t queryLen,
                                                        size_t * pNumberOfParameters,
                                                        CanonicalContext_t * pCanonicalRequest )
    {
        size_t currentParameter = 0U, i = 0U, startOfFieldOrValue = 0U;
        bool fieldHasValue = false;
        SigV4Status_t returnStatus = SigV4Success;

        assert( pNumberOfParameters != NULL );
        assert( pCanonicalRequest != NULL );
        assert( pCanonicalRequest->pQueryLoc != NULL );

        /* Note: Constness of the query string is casted out here, taking care not to modify
         * its contents in any way. */

        /* Set cursors to each field and value in the query string. */
        for( i = 0U; i <= queryLen; i++ )
        {
            /* This test is at the beginning of the loop to ensure that
             * `pCanonicalRequest->pQueryLoc`is only accessed with a valid index.
             * The final iteration may result in `currentParameter` holding
             * SIGV4_MAX_QUERY_PAIR_COUNT, in order to set the number of parameters. */
            if( currentParameter >= SIGV4_MAX_QUERY_PAIR_COUNT )
            {
                returnStatus = SigV4MaxQueryPairCountExceeded;
                LogError( ( "Failed to parse query string: Number of query parameters exceeds max threshold defined in config. "
                            "SIGV4_MAX_QUERY_PAIR_COUNT=%lu", ( unsigned long ) SIGV4_MAX_QUERY_PAIR_COUNT ) );
                break;
            }

            /* Encountering an '&' indicates the start of a new key, and the end of the
             * old value (or key if the field has no value). The last value will not be
             * followed by anything, so we iterate to one beyond the end of the string.
             * Short circuit evaluation ensures the string is not dereferenced for that case. */
            if( ( i == queryLen ) || ( ( pQuery[ i ] == '&' ) && ( i != 0U ) ) )
            {
                if( ( i - startOfFieldOrValue ) == 0U )
                {
                    /* A field should never be empty, but a value can be empty
                     * provided a field was specified first. */
                }
                else if( !fieldHasValue )
                {
                    /* Store information about Query Parameter Key in the canonical context. This query parameter does not have an associated value. */
                    setQueryParameterKey( currentParameter, &pQuery[ startOfFieldOrValue ], i - startOfFieldOrValue, pCanonicalRequest );

                    /* The previous field did not have a value set for it, so set its value to NULL. */
                    setQueryParameterValue( currentParameter, NULL, 0U, pCanonicalRequest );

                    startOfFieldOrValue = i + 1U;
                    currentParameter++;
                }
                else
                {
                    /* End of value reached, so store a pointer to the previously set value. */
                    setQueryParameterValue( currentParameter, &pQuery[ startOfFieldOrValue ], i - startOfFieldOrValue, pCanonicalRequest );
                    fieldHasValue = false;
                    startOfFieldOrValue = i + 1U;
                    currentParameter++;
                }
            }
            else if( ( pQuery[ i ] == '=' ) && !fieldHasValue )
            {
                /* Store information about Query Parameter Key in the canonical context. This query parameter has an associated value. */
                setQueryParameterKey( currentParameter, &pQuery[ startOfFieldOrValue ], i - startOfFieldOrValue, pCanonicalRequest );
                startOfFieldOrValue = i + 1U;
                fieldHasValue = true;
            }
            else
            {
                /* Empty else. */
            }
        }

        *pNumberOfParameters = currentParameter;

        return returnStatus;
    }

/*-----------------------------------------------------------*/

    static SigV4Status_t writeValueInCanonicalizedQueryString( char * pBufCur,
                                                               size_t bufferLen,
                                                               const char * pValue,
                                                               size_t valueLen,
                                                               size_t * pEncodedLen )
    {
        SigV4Status_t returnStatus = SigV4Success;
        size_t bytesWritten = 0U;

        assert( pBufCur != NULL );
        assert( pEncodedLen != NULL );

        /* Check that there is space at least for the equals to character. */
        if( bufferLen < 1U )
        {
            returnStatus = SigV4InsufficientMemory;
        }
        else
        {
            *pBufCur = '=';
            bytesWritten = bufferLen - 1U;

            /* Query parameter values can be empty;
             * thus encode value only if it is non-empty. */
            if( pValue != NULL )
            {
                returnStatus = encodeURI( pValue,
                                          valueLen,
                                          pBufCur + 1U,
                                          &bytesWritten,
                                          true,
                                          true );
            }
        }

        if( returnStatus == SigV4Success )
        {
            *pEncodedLen = ( 1U + bytesWritten );
        }

        return returnStatus;
    }

/*-----------------------------------------------------------*/

    static SigV4Status_t writeCanonicalQueryParameters( CanonicalContext_t * pCanonicalRequest,
                                                        size_t numberOfParameters )
    {
        SigV4Status_t returnStatus = SigV4Success;
        char * pBufLoc = NULL;
        size_t encodedLen = 0U, remainingLen = 0U, i = 0U;

        assert( pCanonicalRequest != NULL );
        assert( pCanonicalRequest->pBufCur != NULL );
        assert( pCanonicalRequest->pQueryLoc != NULL );

        pBufLoc = pCanonicalRequest->pBufCur;
        remainingLen = pCanonicalRequest->bufRemaining;

        for( i = 0U; i < numberOfParameters; i++ )
        {
            assert( pCanonicalRequest->pQueryLoc[ i ].key.pData != NULL );
            assert( pCanonicalRequest->pQueryLoc[ i ].key.dataLen > 0U );

            encodedLen = remainingLen;
            returnStatus = encodeURI( pCanonicalRequest->pQueryLoc[ i ].key.pData,
                                      pCanonicalRequest->pQueryLoc[ i ].key.dataLen,
                                      pBufLoc,
                                      &encodedLen,
                                      true,
                                      false );

            if( returnStatus == SigV4Success )
            {
                pBufLoc += encodedLen;
                remainingLen -= encodedLen;

                /* An empty value corresponds to an empty string. */
                if( pCanonicalRequest->pQueryLoc[ i ].value.dataLen > 0U )
                {
                    assert( pCanonicalRequest->pQueryLoc[ i ].value.pData != NULL );
                    returnStatus = writeValueInCanonicalizedQueryString( pBufLoc,
                                                                         remainingLen,
                                                                         pCanonicalRequest->pQueryLoc[ i ].value.pData,
                                                                         pCanonicalRequest->pQueryLoc[ i ].value.dataLen,
                                                                         &encodedLen );
                    pBufLoc += encodedLen;
                    remainingLen -= encodedLen;
                }
            }

            if( ( remainingLen < 1U ) && ( numberOfParameters != ( i + 1U ) ) )
            {
                returnStatus = SigV4InsufficientMemory;
                LOG_INSUFFICIENT_MEMORY_ERROR( "write the canonical query", 1U );
            }

            if( returnStatus != SigV4Success )
            {
                break;
            }

            if( numberOfParameters != ( i + 1U ) )
            {
                *pBufLoc = '&';
                ++pBufLoc;
                remainingLen -= 1;
            }

            pCanonicalRequest->pBufCur = pBufLoc;
            pCanonicalRequest->bufRemaining = remainingLen;
        }

        return returnStatus;
    }

/*-----------------------------------------------------------*/

    static SigV4Status_t generateCanonicalQuery( const char * pQuery,
                                                 size_t queryLen,
                                                 CanonicalContext_t * pCanonicalContext )
    {
        SigV4Status_t returnStatus = SigV4Success;
        size_t numberOfParameters;

        assert( pCanonicalContext != NULL );
        assert( pCanonicalContext->pBufCur != NULL );

        returnStatus = setQueryStringFieldsAndValues( pQuery, queryLen, &numberOfParameters, pCanonicalContext );

        if( returnStatus == SigV4Success )
        {
            /* Sort the parameter names by character code point in ascending order.
             * Parameters with duplicate names should be sorted by value. */
            qsort( pCanonicalContext->pQueryLoc, numberOfParameters, sizeof( SigV4KeyValuePair_t ), cmpQueryFieldValue );

            /* URI-encode each parameter name and value according to the following rules specified for SigV4:
             *  - Do not URI-encode any of the unreserved characters that RFC 3986 defines:
             *      A-Z, a-z, 0-9, hyphen ( - ), underscore ( _ ), period ( . ), and tilde ( ~ ).
             *  - Percent-encode all other characters with %XY, where X and Y are hexadecimal characters (0-9 and uppercase A-F).
             *  - Double-encode any equals ( = ) characters in parameter values.
             */
            returnStatus = writeCanonicalQueryParameters( pCanonicalContext, numberOfParameters );
        }

        if( returnStatus == SigV4Success )
        {
            /* Append a linefeed at the end. */
            *pCanonicalContext->pBufCur = LINEFEED_CHAR;
            pCanonicalContext->pBufCur += 1U;
            pCanonicalContext->bufRemaining -= 1U;
        }

        return returnStatus;
    }

#endif /* #if ( SIGV4_USE_CANONICAL_SUPPORT == 1 ) */

/*-----------------------------------------------------------*/

static SigV4Status_t verifyParamsToGenerateAuthHeaderApi( const SigV4Parameters_t * pParams,
                                                          const char * pAuthBuf,
                                                          const size_t * authBufLen,
                                                          char * const * pSignature,
                                                          const size_t * signatureLen )
{
    SigV4Status_t returnStatus = SigV4Success;

    /* Check for NULL members of struct pParams */
    if( ( pParams == NULL ) || ( pAuthBuf == NULL ) || ( authBufLen == NULL ) ||
        ( pSignature == NULL ) || ( signatureLen == NULL ) )
    {
        LogError( ( "Parameter check failed: At least one of the input parameters is NULL. "
                    "Input parameters cannot be NULL" ) );
        returnStatus = SigV4InvalidParameter;
    }
    else if( pParams->pCredentials == NULL )
    {
        LogError( ( "Parameter check failed: pParams->pCredentials is NULL." ) );
        returnStatus = SigV4InvalidParameter;
    }
    else if( ( pParams->pCredentials->pAccessKeyId == NULL ) || ( pParams->pCredentials->accessKeyIdLen == 0U ) )
    {
        LogError( ( "Parameter check failed: Access Key ID data is invalid." ) );
        returnStatus = SigV4InvalidParameter;
    }
    else if( ( pParams->pCredentials->pSecretAccessKey == NULL ) || ( pParams->pCredentials->secretAccessKeyLen == 0U ) )
    {
        LogError( ( "Parameter check failed: Secret Access Key data is invalid." ) );
        returnStatus = SigV4InvalidParameter;
    }
    else if( pParams->pDateIso8601 == NULL )
    {
        LogError( ( "Parameter check failed: pParams->DateIso8601 data is NULL." ) );
        returnStatus = SigV4InvalidParameter;
    }
    else if( ( pParams->pRegion == NULL ) || ( pParams->regionLen == 0U ) )
    {
        LogError( ( "Parameter check failed: Region data is invalid." ) );
        returnStatus = SigV4InvalidParameter;
    }
    else if( ( pParams->pService == NULL ) || ( pParams->serviceLen == 0U ) )
    {
        LogError( ( "Parameter check failed: Service data is invalid." ) );
        returnStatus = SigV4InvalidParameter;
    }
    else if( pParams->pCryptoInterface == NULL )
    {
        LogError( ( "Parameter check failed: pParams->pCryptoInterface is NULL." ) );
        returnStatus = SigV4InvalidParameter;
    }
    else if( ( pParams->pCryptoInterface->hashInit == NULL ) || ( pParams->pCryptoInterface->hashUpdate == NULL ) ||
             ( pParams->pCryptoInterface->hashFinal == NULL ) )
    {
        LogError( ( "Parameter check failed: At least one of hashInit, hashUpdate, hashFinal function pointer members is NULL." ) );
        returnStatus = SigV4InvalidParameter;
    }
    else if( pParams->pCryptoInterface->hashBlockLen > SIGV4_HASH_MAX_BLOCK_LENGTH )
    {
        LogError( ( "Parameter check failed: pParams->pCryptoInterface->hashBlockLen is greater than `SIGV4_HASH_MAX_BLOCK_LENGTH`, "
                    "which can be configured in sigv4_config.h." ) );
        returnStatus = SigV4InvalidParameter;
    }
    else if( pParams->pCryptoInterface->hashDigestLen > SIGV4_HASH_MAX_DIGEST_LENGTH )
    {
        LogError( ( "Parameter check failed: pParams->pCryptoInterface->hashDigestLen is greater than `SIGV4_HASH_MAX_DIGEST_LENGTH`, "
                    "which can be configured in sigv4_config.h." ) );
        returnStatus = SigV4InvalidParameter;
    }
    else if( pParams->pHttpParameters == NULL )
    {
        LogError( ( "Parameter check failed: pParams->pHttpParameters is NULL." ) );
        returnStatus = SigV4InvalidParameter;
    }
    else if( ( pParams->pHttpParameters->pHttpMethod == NULL ) || ( pParams->pHttpParameters->httpMethodLen == 0U ) )
    {
        LogError( ( "Parameter check failed: HTTP Method data is either NULL or zero bytes in length." ) );
        returnStatus = SigV4InvalidParameter;
    }
    else if( ( pParams->pHttpParameters->pHeaders == NULL ) || ( pParams->pHttpParameters->headersLen == 0U ) )
    {
        LogError( ( "Parameter check failed: HTTP URI path information is either NULL or zero bytes in length." ) );
        returnStatus = SigV4InvalidParameter;
    }
    else
    {
<<<<<<< HEAD
        /* Empty else block for MISRA C:2012 compliance. */
=======
        /* Empty else. */
>>>>>>> 610dbe0f
    }

    return returnStatus;
}

/*-----------------------------------------------------------*/

static int32_t completeHash( const char * pInput,
                             size_t inputLen,
                             char * pOutput,
                             size_t outputLen,
                             const SigV4CryptoInterface_t * pCryptoInterface )
{
    int32_t hashStatus = -1;

    assert( pOutput != NULL );
    assert( outputLen > 0 );
    assert( pCryptoInterface != NULL );
    assert( pCryptoInterface->hashInit != NULL );
    assert( pCryptoInterface->hashUpdate != NULL );
    assert( pCryptoInterface->hashFinal != NULL );

    hashStatus = pCryptoInterface->hashInit( pCryptoInterface->pHashContext );

    if( hashStatus == 0 )
    {
        hashStatus = pCryptoInterface->hashUpdate( pCryptoInterface->pHashContext,
                                                   pInput, inputLen );
    }

    if( hashStatus == 0 )
    {
        hashStatus = pCryptoInterface->hashFinal( pCryptoInterface->pHashContext,
                                                  pOutput, outputLen );
    }

    return hashStatus;
}

/*-----------------------------------------------------------*/

static SigV4Status_t completeHashAndHexEncode( const char * pInput,
                                               size_t inputLen,
                                               char * pOutput,
                                               size_t * pOutputLen,
                                               const SigV4CryptoInterface_t * pCryptoInterface )
{
    SigV4Status_t returnStatus = SigV4Success;
    /* Used to store the hash of the request payload. */
    char hashBuffer[ SIGV4_HASH_MAX_DIGEST_LENGTH ];
    SigV4String_t originalHash;
    SigV4String_t hexEncodedHash;

    assert( pOutput != NULL );
    assert( pOutputLen != NULL );
    assert( pCryptoInterface != NULL );
    assert( pCryptoInterface->hashInit != NULL );
    assert( pCryptoInterface->hashUpdate != NULL );
    assert( pCryptoInterface->hashFinal != NULL );

    originalHash.pData = hashBuffer;
    originalHash.dataLen = pCryptoInterface->hashDigestLen;
    hexEncodedHash.pData = pOutput;
    hexEncodedHash.dataLen = *pOutputLen;

    if( completeHash( pInput,
                      inputLen,
                      hashBuffer,
                      pCryptoInterface->hashDigestLen,
                      pCryptoInterface ) != 0 )
    {
        returnStatus = SigV4HashError;
    }

    if( returnStatus == SigV4Success )
    {
        /* Hex-encode the request payload. */
        returnStatus = lowercaseHexEncode( &originalHash,
                                           &hexEncodedHash );
    }

    if( returnStatus == SigV4Success )
    {
        *pOutputLen = hexEncodedHash.dataLen;
    }

    return returnStatus;
}

static int32_t hmacKey( HmacContext_t * pHmacContext,
                        const char * pKey,
                        size_t keyLen )
{
    int32_t returnStatus = 0;
    const SigV4CryptoInterface_t * pCryptoInterface = NULL;

    assert( pHmacContext != NULL );
    assert( pHmacContext->key != NULL );
    assert( pHmacContext->pCryptoInterface != NULL );
    assert( pHmacContext->pCryptoInterface->hashInit != NULL );
    assert( pHmacContext->pCryptoInterface->hashUpdate != NULL );
    assert( pHmacContext->pCryptoInterface->hashFinal != NULL );

    pCryptoInterface = pHmacContext->pCryptoInterface;

    /* At the first time this function is called, it is important that pHmacContext->keyLen
     * is set to 0U so that the key can be copied to the start of the buffer. */
    if( ( pHmacContext->keyLen + keyLen ) <= pCryptoInterface->hashBlockLen )
    {
        /* The key fits into the block so just append it. */
        ( void ) memcpy( pHmacContext->key + pHmacContext->keyLen, pKey, keyLen );
    }
    else
    {
        /* Initialize the hash context and hash existing key data. */
        if( pHmacContext->keyLen <= pCryptoInterface->hashBlockLen )
        {
            returnStatus = pCryptoInterface->hashInit( pCryptoInterface->pHashContext );

            if( returnStatus == 0 )
            {
                returnStatus = pCryptoInterface->hashUpdate( pCryptoInterface->pHashContext,
                                                             pHmacContext->key,
                                                             pHmacContext->keyLen );
            }
        }

        /* Hash down the key in order to create a block-sized derived key. */
        if( returnStatus == 0 )
        {
            returnStatus = pCryptoInterface->hashUpdate( pCryptoInterface->pHashContext,
                                                         pKey,
                                                         keyLen );
        }
    }

    pHmacContext->keyLen += keyLen;

    return returnStatus;
}

/*-----------------------------------------------------------*/

static int32_t hmacData( HmacContext_t * pHmacContext,
                         const char * pData,
                         size_t dataLen )
{
    int32_t returnStatus = 0;
    size_t i = 0U;
    const SigV4CryptoInterface_t * pCryptoInterface = NULL;

    assert( pHmacContext != NULL );
    assert( pHmacContext->key != NULL );
    assert( pHmacContext->pCryptoInterface != NULL );
    assert( pHmacContext->pCryptoInterface->hashInit != NULL );
    assert( pHmacContext->pCryptoInterface->hashUpdate != NULL );
    assert( pHmacContext->pCryptoInterface->hashFinal != NULL );

    pCryptoInterface = pHmacContext->pCryptoInterface;

    if( pHmacContext->keyLen > pCryptoInterface->hashBlockLen )
    {
        /* Store the final block-sized derived key. */
        returnStatus = pCryptoInterface->hashFinal( pCryptoInterface->pHashContext,
                                                    pHmacContext->key,
                                                    pCryptoInterface->hashBlockLen );
        pHmacContext->keyLen = pCryptoInterface->hashDigestLen;
    }

    assert( pCryptoInterface->hashBlockLen >= pHmacContext->keyLen );

    if( returnStatus == 0 )
    {
        /* Zero pad to the right so that the key has the same size as the block size. */
        ( void ) memset( ( void * ) ( pHmacContext->key + pHmacContext->keyLen ),
                         0,
                         pCryptoInterface->hashBlockLen - pHmacContext->keyLen );

        for( i = 0U; i < pCryptoInterface->hashBlockLen; i++ )
        {
            /* XOR the key with the ipad. */
            pHmacContext->key[ i ] ^= ( char ) 0x36;
        }

        returnStatus = pCryptoInterface->hashInit( pCryptoInterface->pHashContext );
    }

    if( returnStatus == 0 )
    {
        /* Hash the inner-padded block-sized key. */
        returnStatus = pCryptoInterface->hashUpdate( pCryptoInterface->pHashContext,
                                                     pHmacContext->key,
                                                     pCryptoInterface->hashBlockLen );
    }

    if( ( returnStatus == 0 ) && ( dataLen > 0U ) )
    {
        /* Hash the data. */
        returnStatus = pCryptoInterface->hashUpdate( pCryptoInterface->pHashContext,
                                                     pData,
                                                     dataLen );
    }

    return returnStatus;
}

/*-----------------------------------------------------------*/

static int32_t hmacFinal( HmacContext_t * pHmacContext,
                          char * pMac,
                          size_t macLen )
{
    int32_t returnStatus = -1;
    char innerHashDigest[ SIGV4_HASH_MAX_DIGEST_LENGTH ];
    size_t i = 0U;
    const SigV4CryptoInterface_t * pCryptoInterface = NULL;

    assert( pHmacContext != NULL );
    assert( pHmacContext->key != NULL );
    assert( pHmacContext->pCryptoInterface != NULL );
    /* Note that we must have a block-sized derived key before calling this function. */
    assert( pHmacContext->pCryptoInterface->hashInit != NULL );
    assert( pHmacContext->pCryptoInterface->hashUpdate != NULL );
    assert( pHmacContext->pCryptoInterface->hashFinal != NULL );

    pCryptoInterface = pHmacContext->pCryptoInterface;

    /* Write the inner hash. */
    returnStatus = pCryptoInterface->hashFinal( pCryptoInterface->pHashContext,
                                                innerHashDigest,
                                                pCryptoInterface->hashDigestLen );

    if( returnStatus == 0 )
    {
        /* Create the outer-padded key by retrieving the original key from
         * the inner-padded key then XOR with opad. XOR is associative,
         * so one way to do this is by performing XOR on each byte of the
         * inner-padded key with (0x36 ^ 0x5c) = (ipad ^ opad) = 0x6a.  */
        for( i = 0U; i < pCryptoInterface->hashBlockLen; i++ )
        {
            pHmacContext->key[ i ] ^= ( char ) ( 0x6a );
        }

        returnStatus = pCryptoInterface->hashInit( pCryptoInterface->pHashContext );
    }

    if( returnStatus == 0 )
    {
        /* Update hash using the outer-padded key. */
        returnStatus = pCryptoInterface->hashUpdate( pCryptoInterface->pHashContext,
                                                     pHmacContext->key,
                                                     pCryptoInterface->hashBlockLen );
    }

    if( returnStatus == 0 )
    {
        /* Update hash using the inner digest. */
        returnStatus = pCryptoInterface->hashUpdate( pCryptoInterface->pHashContext,
                                                     innerHashDigest,
                                                     pCryptoInterface->hashDigestLen );
    }

    if( returnStatus == 0 )
    {
        /* Write the final HMAC value. */
        returnStatus = pCryptoInterface->hashFinal( pCryptoInterface->pHashContext,
                                                    pMac,
                                                    macLen );
    }

    /* Reset the HMAC context. */
    pHmacContext->keyLen = 0U;

    return returnStatus;
}

static SigV4Status_t writeLineToCanonicalRequest( const char * pLine,
                                                  size_t lineLen,
                                                  CanonicalContext_t * pCanonicalContext )
{
    SigV4Status_t returnStatus = SigV4Success;

    assert( ( pLine != NULL ) && ( lineLen > 0 ) );
    assert( ( pCanonicalContext != NULL ) && ( pCanonicalContext->pBufCur != NULL ) );

    if( pCanonicalContext->bufRemaining < ( lineLen + 1U ) )
    {
        returnStatus = SigV4InsufficientMemory;
        LOG_INSUFFICIENT_MEMORY_ERROR( "write the credential scope",
                                       lineLen - pCanonicalContext->bufRemaining );
    }
    else
    {
        ( void ) memcpy( pCanonicalContext->pBufCur,
                         pLine,
                         lineLen );
        pCanonicalContext->pBufCur += lineLen;

        *( pCanonicalContext->pBufCur ) = LINEFEED_CHAR;
        pCanonicalContext->pBufCur += 1U;

        pCanonicalContext->bufRemaining -= ( lineLen + 1U );
    }

    return returnStatus;
}

static int32_t completeHmac( HmacContext_t * pHmacContext,
                             const char * pKey,
                             size_t keyLen,
                             const char * pData,
                             size_t dataLen,
                             char * pOutput,
                             size_t outputLen,
                             const SigV4CryptoInterface_t * pCryptoInterface )
{
    int32_t returnStatus = 0;

    if( outputLen < pCryptoInterface->hashDigestLen )
    {
        LogError( ( "Not enough buffer to write the hash digest, bytesExceeded=%lu",
                    ( unsigned long ) ( pCryptoInterface->hashDigestLen - outputLen ) ) );
        returnStatus = -1;
    }

    if( returnStatus == 0 )
    {
        returnStatus = hmacKey( pHmacContext, pKey, keyLen );
    }

    if( returnStatus == 0 )
    {
        returnStatus = hmacData( pHmacContext, pData, dataLen );
    }

    if( returnStatus == 0 )
    {
        returnStatus = hmacFinal( pHmacContext, pOutput, outputLen );
    }

    return returnStatus;
}

static size_t writeStringToSignPrefix( char * pBufStart,
                                       const char * pAlgorithm,
                                       size_t algorithmLen,
                                       const char * pDateIso8601 )
{
    char * pBuffer = pBufStart;

    assert( pBufStart != NULL );
    assert( pAlgorithm != NULL );
    assert( pDateIso8601 != NULL );

    /* Need to write all substrings that come before the hash in the string to sign. */

    /* Write HMAC and hashing algorithm used for SigV4 authentication. */
    ( void ) memcpy( pBuffer, pAlgorithm, algorithmLen );
    pBuffer += algorithmLen;

    *pBuffer = LINEFEED_CHAR;
    pBuffer += 1U;

    /* Concatenate entire ISO 8601 date string. */
    ( void ) memcpy( pBuffer, pDateIso8601, SIGV4_ISO_STRING_LEN );
    pBuffer += SIGV4_ISO_STRING_LEN;

    *pBuffer = LINEFEED_CHAR;

    return algorithmLen + 1U + SIGV4_ISO_STRING_LEN + 1U;
}

static SigV4Status_t writeStringToSign( const SigV4Parameters_t * pParams,
                                        const char * pAlgorithm,
                                        size_t algorithmLen,
                                        CanonicalContext_t * pCanonicalContext )
{
    SigV4Status_t returnStatus = SigV4Success;
    size_t encodedLen = pCanonicalContext->bufRemaining;
    char * pBufStart = ( char * ) pCanonicalContext->pBufProcessing;

    assert( pParams != NULL );
    assert( ( pAlgorithm != NULL ) && ( algorithmLen > 0 ) );
    assert( pCanonicalContext != NULL );

    returnStatus = completeHashAndHexEncode( pBufStart,
                                             ( size_t ) ( pCanonicalContext->pBufCur - pBufStart ),
                                             pCanonicalContext->pBufCur + 1,
                                             &encodedLen,
                                             pParams->pCryptoInterface );

    if( returnStatus == SigV4Success )
    {
        size_t sizeNeededBeforeHash = algorithmLen + 1U +         \
                                      SIGV4_ISO_STRING_LEN + 1U + \
                                      sizeNeededForCredentialScope( pParams ) + 1U;

        /* Check if there is enough space for the string to sign. */
        if( ( sizeNeededBeforeHash + ( pParams->pCryptoInterface->hashDigestLen * 2U ) ) >
            SIGV4_PROCESSING_BUFFER_LENGTH )
        {
            returnStatus = SigV4InsufficientMemory;
            LOG_INSUFFICIENT_MEMORY_ERROR( "for string to sign",
                                           sizeNeededBeforeHash + ( pParams->pCryptoInterface->hashDigestLen * 2U ) - SIGV4_PROCESSING_BUFFER_LENGTH );
        }
        else
        {
            /* Copy the hash of the canonical request beforehand to its precalculated location
             * in the string to sign. */
            ( void ) memmove( pBufStart + sizeNeededBeforeHash,
                              pCanonicalContext->pBufCur + 1,
                              encodedLen );
            pCanonicalContext->pBufCur = pBufStart + sizeNeededBeforeHash + encodedLen;
            pCanonicalContext->bufRemaining = SIGV4_PROCESSING_BUFFER_LENGTH - encodedLen - sizeNeededBeforeHash;
        }
    }

    if( returnStatus == SigV4Success )
    {
        size_t bytesWritten = 0U;
        SigV4String_t credentialScope;
        bytesWritten = writeStringToSignPrefix( pBufStart,
                                                pAlgorithm,
                                                algorithmLen,
                                                pParams->pDateIso8601 );
        pBufStart += bytesWritten;
        credentialScope.pData = pBufStart;
        credentialScope.dataLen = sizeNeededForCredentialScope( pParams );
        /* Concatenate credential scope. */
        ( void ) generateCredentialScope( pParams, &credentialScope );
        pBufStart += credentialScope.dataLen;
        /* Concatenate linefeed character. */
        *pBufStart = LINEFEED_CHAR;
    }

    return returnStatus;
}

static SigV4Status_t generateCanonicalRequestUntilHeaders( const SigV4Parameters_t * pParams,
                                                           CanonicalContext_t * pCanonicalContext,
                                                           char ** pSignedHeaders,
                                                           size_t * pSignedHeadersLen )
{
    SigV4Status_t returnStatus = SigV4Success;
    const char * pPath = NULL;
    size_t pathLen = 0U;

    /* Set defaults for path and algorithm. */
    if( ( pParams->pHttpParameters->pPath == NULL ) ||
        ( pParams->pHttpParameters->pathLen == 0U ) )
    {
        /* If the absolute path is empty, use a forward slash (/). */
        pPath = HTTP_EMPTY_PATH;
        pathLen = HTTP_EMPTY_PATH_LEN;
    }
    else
    {
        pPath = pParams->pHttpParameters->pPath;
        pathLen = pParams->pHttpParameters->pathLen;
    }

    pCanonicalContext->pBufCur = ( char * ) pCanonicalContext->pBufProcessing;
    pCanonicalContext->bufRemaining = SIGV4_PROCESSING_BUFFER_LENGTH;

    /* Write the HTTP Request Method to the canonical request. */
    returnStatus = writeLineToCanonicalRequest( pParams->pHttpParameters->pHttpMethod,
                                                pParams->pHttpParameters->httpMethodLen,
                                                pCanonicalContext );

    if( returnStatus == SigV4Success )
    {
        /* Write the URI to the canonical request. */
        if( pParams->pHttpParameters->flags & SIGV4_HTTP_PATH_IS_CANONICAL_FLAG )
        {
            /* URI is already canonicalized, so just write it to the buffer as is. */
            returnStatus = writeLineToCanonicalRequest( pPath,
                                                        pathLen,
                                                        pCanonicalContext );
        }
        else if( ( pParams->serviceLen == S3_SERVICE_NAME_LEN ) &&
                 ( strncmp( pParams->pService, S3_SERVICE_NAME, S3_SERVICE_NAME_LEN ) == 0 ) )
        {
            /* S3 is the only service in which the URI must only be encoded once. */
            returnStatus = generateCanonicalURI( pPath, pathLen,
                                                 false /* Do not encode twice. */,
                                                 pCanonicalContext );
        }
        else
        {
            returnStatus = generateCanonicalURI( pPath, pathLen,
                                                 true /* Encode twice */,
                                                 pCanonicalContext );
        }
    }

    if( returnStatus == SigV4Success )
    {
        /* Write the query to the canonical request. */
        if( pParams->pHttpParameters->flags & SIGV4_HTTP_QUERY_IS_CANONICAL_FLAG )
        {
            /* HTTP query is already canonicalized, so just write it to the buffer as is. */
            returnStatus = writeLineToCanonicalRequest( pParams->pHttpParameters->pQuery,
                                                        pParams->pHttpParameters->queryLen,
                                                        pCanonicalContext );
        }
        else
        {
            returnStatus = generateCanonicalQuery( pParams->pHttpParameters->pQuery,
                                                   pParams->pHttpParameters->queryLen,
                                                   pCanonicalContext );
        }
    }

    if( ( returnStatus == SigV4Success ) &&
        pParams->pHttpParameters->flags & SIGV4_HTTP_HEADERS_ARE_CANONICAL_FLAG )
    {
        /* Headers are already canonicalized, so just write it to the buffer as is. */
        returnStatus = writeLineToCanonicalRequest( pParams->pHttpParameters->pHeaders,
                                                    pParams->pHttpParameters->headersLen,
                                                    pCanonicalContext );
    }

    if( returnStatus == SigV4Success )
    {
        /* Canonicalize original HTTP headers before writing to buffer. */
        returnStatus = generateCanonicalAndSignedHeaders( pParams->pHttpParameters->pHeaders,
                                                          pParams->pHttpParameters->headersLen,
                                                          pParams->pHttpParameters->flags,
                                                          pCanonicalContext,
                                                          pSignedHeaders,
                                                          pSignedHeadersLen );
    }

    return returnStatus;
}


static SigV4Status_t generateAuthorizationValuePrefix( const SigV4Parameters_t * pParams,
                                                       const char * pAlgorithm,
                                                       size_t algorithmLen,
                                                       const char * pSignedHeaders,
                                                       size_t signedHeadersLen,
                                                       char * pAuthBuf,
                                                       size_t * pAuthPrefixLen )
{
    SigV4Status_t returnStatus = SigV4Success;
    SigV4String_t credentialScope;
    size_t authPrefixLen = 0U;
    size_t numOfBytesWritten = 0U;

    assert( pParams != NULL );
    assert( pAlgorithm != NULL );
    assert( algorithmLen > 0 );
    assert( pSignedHeaders != NULL );
    assert( signedHeadersLen > 0 );
    assert( pAuthBuf != NULL );
    assert( ( pAuthPrefixLen != NULL ) && ( *pAuthPrefixLen > 0 ) );

    /* Since the signed headers are required to be a part of final Authorization header value,
     * we copy the signed headers onto the auth buffer before continuing to generate the signature
     * in order to prevent an additional copy and/or usage of extra space. */
    size_t encodedSignatureLen = ( pParams->pCryptoInterface->hashDigestLen * 2U );

    /* Check if the authorization buffer has enough space to hold the final SigV4 Authorization header value. */
    authPrefixLen = algorithmLen + SPACE_CHAR_LEN +                                            \
                    AUTH_CREDENTIAL_PREFIX_LEN + pParams->pCredentials->accessKeyIdLen +       \
                    CREDENTIAL_SCOPE_SEPARATOR_LEN + sizeNeededForCredentialScope( pParams ) + \
                    AUTH_SEPARATOR_LEN + AUTH_SIGNED_HEADERS_PREFIX_LEN + signedHeadersLen +   \
                    AUTH_SEPARATOR_LEN + AUTH_SIGNATURE_PREFIX_LEN;

    if( *pAuthPrefixLen < ( authPrefixLen + encodedSignatureLen ) )
    {
        LogError( ( "Insufficient memory provided to write the Authorization header value, bytesExceeded=%lu",
                    ( unsigned long ) ( authPrefixLen + encodedSignatureLen - *pAuthPrefixLen ) ) );
        returnStatus = SigV4InsufficientMemory;
    }
    else
    {
        /* START:  Writing of authorization value prefix. */
        /******************* Write <algorithm> *******************************************/
        ( void ) memcpy( pAuthBuf, pAlgorithm, algorithmLen );
        numOfBytesWritten += algorithmLen;

        /* Add space separator. */
        pAuthBuf[ numOfBytesWritten ] = SPACE_CHAR;
        numOfBytesWritten += SPACE_CHAR_LEN;

        /**************** Write "Credential=<access key ID>/<credential scope>, " ****************/
        ( void ) memcpy( ( pAuthBuf + numOfBytesWritten ), AUTH_CREDENTIAL_PREFIX, AUTH_CREDENTIAL_PREFIX_LEN );
        numOfBytesWritten += AUTH_CREDENTIAL_PREFIX_LEN;
        ( void ) memcpy( ( pAuthBuf + numOfBytesWritten ),
                         pParams->pCredentials->pAccessKeyId,
                         pParams->pCredentials->accessKeyIdLen );
        numOfBytesWritten += pParams->pCredentials->accessKeyIdLen;

        pAuthBuf[ numOfBytesWritten ] = CREDENTIAL_SCOPE_SEPARATOR;
        numOfBytesWritten += CREDENTIAL_SCOPE_SEPARATOR_LEN;
        credentialScope.pData = ( pAuthBuf + numOfBytesWritten );
        /* #authBufLen is an overestimate but the validation was already done earlier. */
        credentialScope.dataLen = *pAuthPrefixLen;
        ( void ) generateCredentialScope( pParams, &credentialScope );
        numOfBytesWritten += credentialScope.dataLen;

        /* Add separator before the Signed Headers information. */
        ( void ) memcpy( pAuthBuf + numOfBytesWritten, AUTH_SEPARATOR, AUTH_SEPARATOR_LEN );
        numOfBytesWritten += AUTH_SEPARATOR_LEN;


        /************************ Write "SignedHeaders=<signedHeaders>, " *******************************/
        ( void ) memcpy( pAuthBuf + numOfBytesWritten, AUTH_SIGNED_HEADERS_PREFIX, AUTH_SIGNED_HEADERS_PREFIX_LEN );
        numOfBytesWritten += AUTH_SIGNED_HEADERS_PREFIX_LEN;
        ( void ) memcpy( pAuthBuf + numOfBytesWritten, pSignedHeaders, signedHeadersLen );
        numOfBytesWritten += signedHeadersLen;

        /* Add separator before the Signature field name. */
        ( void ) memcpy( pAuthBuf + numOfBytesWritten, AUTH_SEPARATOR, AUTH_SEPARATOR_LEN );
        numOfBytesWritten += AUTH_SEPARATOR_LEN;

        /****************************** Write "Signature=<signature>" *******************************/
        ( void ) memcpy( pAuthBuf + numOfBytesWritten, AUTH_SIGNATURE_PREFIX, AUTH_SIGNATURE_PREFIX_LEN );
        numOfBytesWritten += AUTH_SIGNATURE_PREFIX_LEN;

        /* END: Writing of authorization value prefix. */

        /* Avoid warnings from last write if asserts are disabled. */
        ( void ) numOfBytesWritten;
        assert( authPrefixLen == numOfBytesWritten );
        *pAuthPrefixLen = authPrefixLen;
    }

    return returnStatus;
}


static SigV4Status_t generateSigningKey( const SigV4Parameters_t * pSigV4Params,
                                         HmacContext_t * pHmacContext,
                                         SigV4String_t * pSigningKey,
                                         size_t * pBytesRemaining )
{
    SigV4Status_t returnStatus = SigV4Success;
    int32_t hmacStatus = 0;
    char * pSigningKeyStart = NULL;

    assert( pSigV4Params != NULL );
    assert( pHmacContext != NULL );
    assert( pSigningKey != NULL );
    assert( pBytesRemaining != NULL );

    hmacStatus = hmacKey( pHmacContext,
                          SIGV4_HMAC_SIGNING_KEY_PREFIX,
                          SIGV4_HMAC_SIGNING_KEY_PREFIX_LEN );

    /* To calculate the final signing key, this function needs at least enough
     * buffer to hold the length of two digests since one digest is used to
     * calculate the other. */
    if( *pBytesRemaining < ( pSigV4Params->pCryptoInterface->hashDigestLen * 2U ) )
    {
        returnStatus = SigV4InsufficientMemory;
        LOG_INSUFFICIENT_MEMORY_ERROR( "generate signing key",
                                       ( pSigV4Params->pCryptoInterface->hashDigestLen * 2U ) - *pBytesRemaining );
    }

    if( hmacStatus == 0 )
    {
        hmacStatus = completeHmac( pHmacContext,
                                   pSigV4Params->pCredentials->pSecretAccessKey,
                                   pSigV4Params->pCredentials->secretAccessKeyLen,
                                   pSigV4Params->pDateIso8601,
                                   ISO_DATE_SCOPE_LEN,
                                   pSigningKey->pData,
                                   pSigningKey->dataLen,
                                   pSigV4Params->pCryptoInterface );
        *pBytesRemaining -= pSigV4Params->pCryptoInterface->hashDigestLen;
    }

    if( hmacStatus == 0 )
    {
        pSigningKeyStart = pSigningKey->pData + pSigV4Params->pCryptoInterface->hashDigestLen + 1U;
        hmacStatus = completeHmac( pHmacContext,
                                   pSigningKey->pData,
                                   pSigV4Params->pCryptoInterface->hashDigestLen,
                                   pSigV4Params->pRegion,
                                   pSigV4Params->regionLen,
                                   pSigningKeyStart,
                                   *pBytesRemaining,
                                   pSigV4Params->pCryptoInterface );
        *pBytesRemaining -= pSigV4Params->pCryptoInterface->hashDigestLen;
    }

    if( hmacStatus == 0 )
    {
        hmacStatus = completeHmac( pHmacContext,
                                   pSigningKeyStart,
                                   pSigV4Params->pCryptoInterface->hashDigestLen,
                                   pSigV4Params->pService,
                                   pSigV4Params->serviceLen,
                                   pSigningKey->pData,
                                   pSigV4Params->pCryptoInterface->hashDigestLen,
                                   pSigV4Params->pCryptoInterface );
    }

    if( hmacStatus == 0 )
    {
        hmacStatus = completeHmac( pHmacContext,
                                   pSigningKey->pData,
                                   pSigV4Params->pCryptoInterface->hashDigestLen,
                                   CREDENTIAL_SCOPE_TERMINATOR,
                                   CREDENTIAL_SCOPE_TERMINATOR_LEN,
                                   pSigningKeyStart,
                                   pSigV4Params->pCryptoInterface->hashDigestLen,
                                   pSigV4Params->pCryptoInterface );
    }

    if( hmacStatus == 0 )
    {
        pSigningKey->pData = pSigningKeyStart;
        pSigningKey->dataLen = pSigV4Params->pCryptoInterface->hashDigestLen;
    }
    else
    {
        returnStatus = SigV4HashError;
    }

    return returnStatus;
}

SigV4Status_t SigV4_AwsIotDateToIso8601( const char * pDate,
                                         size_t dateLen,
                                         char * pDateISO8601,
                                         size_t dateISO8601Len )
{
    SigV4Status_t returnStatus = SigV4InvalidParameter;
    SigV4DateTime_t date = { 0 };
    char * pWriteLoc = pDateISO8601;
    const char * pFormatStr = NULL;
    size_t formatLen = 0U;

    /* Check for NULL parameters. */
    if( pDate == NULL )
    {
        LogError( ( "Parameter check failed: pDate is NULL." ) );
    }
    else if( pDateISO8601 == NULL )
    {
        LogError( ( "Parameter check failed: pDateISO8601 is NULL." ) );
    }
    /* Check that the date provided is of the expected length. */
    else if( ( dateLen != SIGV4_EXPECTED_LEN_RFC_3339 ) &&
             ( dateLen != SIGV4_EXPECTED_LEN_RFC_5322 ) )
    {
        LogError( ( "Parameter check failed: dateLen must be either %u or %u, "
                    "for RFC 3339 and RFC 5322 formats, respectively.",
                    SIGV4_EXPECTED_LEN_RFC_3339,
                    SIGV4_EXPECTED_LEN_RFC_5322 ) );
    }

    /* Check that the output buffer provided is large enough for the formatted
     * string. */
    else if( dateISO8601Len < SIGV4_ISO_STRING_LEN )
    {
        LogError( ( "Parameter check failed: dateISO8601Len must be at least %u.",
                    SIGV4_ISO_STRING_LEN ) );
    }
    else
    {
        /* Assign format string according to input type received. */
        pFormatStr = ( dateLen == SIGV4_EXPECTED_LEN_RFC_3339 ) ?
                     ( FORMAT_RFC_3339 ) : ( FORMAT_RFC_5322 );

        formatLen = ( dateLen == SIGV4_EXPECTED_LEN_RFC_3339 ) ?
                    ( FORMAT_RFC_3339_LEN ) : ( FORMAT_RFC_5322_LEN );

        returnStatus = parseDate( pDate, dateLen, pFormatStr, formatLen, &date );
    }

    if( returnStatus == SigV4Success )
    {
        returnStatus = validateDateTime( &date );
    }

    if( returnStatus == SigV4Success )
    {
        /* Combine date elements into complete ASCII representation, and fill
         * buffer with result. */
        intToAscii( date.tm_year, &pWriteLoc, ISO_YEAR_LEN );
        intToAscii( date.tm_mon, &pWriteLoc, ISO_NON_YEAR_LEN );
        intToAscii( date.tm_mday, &pWriteLoc, ISO_NON_YEAR_LEN );
        *pWriteLoc = 'T';
        pWriteLoc++;
        intToAscii( date.tm_hour, &pWriteLoc, ISO_NON_YEAR_LEN );
        intToAscii( date.tm_min, &pWriteLoc, ISO_NON_YEAR_LEN );
        intToAscii( date.tm_sec, &pWriteLoc, ISO_NON_YEAR_LEN );
        *pWriteLoc = 'Z';

        LogDebug( ( "Successfully formatted ISO 8601 date: \"%.*s\"",
                    ( int ) dateISO8601Len,
                    pDateISO8601 ) );
    }

    return returnStatus;
}

SigV4Status_t SigV4_GenerateHTTPAuthorization( const SigV4Parameters_t * pParams,
                                               char * pAuthBuf,
                                               size_t * authBufLen,
                                               char ** pSignature,
                                               size_t * signatureLen )
{
    SigV4Status_t returnStatus = SigV4Success;
    CanonicalContext_t canonicalContext;
    const char * pAlgorithm = NULL;
    char * pSignedHeaders = NULL;
    size_t encodedLen = 0U, algorithmLen = 0U, signedHeadersLen = 0U, authPrefixLen = 0U;
    HmacContext_t hmacContext = { 0 };
    SigV4String_t signingKey;

    returnStatus = verifyParamsToGenerateAuthHeaderApi( pParams,
                                                        pAuthBuf, authBufLen,
                                                        pSignature, signatureLen );

    if( returnStatus == SigV4Success )
    {
        authPrefixLen = *authBufLen;

        /* Default arguments. */
        if( ( pParams->pAlgorithm == NULL ) || ( pParams->algorithmLen == 0 ) )
        {
            /* The default algorithm is AWS4-HMAC-SHA256. */
            pAlgorithm = SIGV4_AWS4_HMAC_SHA256;
            algorithmLen = SIGV4_AWS4_HMAC_SHA256_LENGTH;
        }
        else
        {
            pAlgorithm = pParams->pAlgorithm;
            algorithmLen = pParams->algorithmLen;
        }
    }

    if( returnStatus == SigV4Success )
    {
        returnStatus = generateCanonicalRequestUntilHeaders( pParams, &canonicalContext,
                                                             &pSignedHeaders,
                                                             &signedHeadersLen );
    }

    /* Write the prefix of the Authorizaton header value. */
    if( returnStatus == SigV4Success )
    {
        returnStatus = generateAuthorizationValuePrefix( pParams,
                                                         pAlgorithm, algorithmLen,
                                                         pSignedHeaders, signedHeadersLen,
                                                         pAuthBuf, &authPrefixLen );
    }

    /* Hash and hex-encode the canonical request to the buffer. */
    if( returnStatus == SigV4Success )
    {
        encodedLen = canonicalContext.bufRemaining;
        returnStatus = completeHashAndHexEncode( pParams->pHttpParameters->pPayload,
                                                 pParams->pHttpParameters->payloadLen,
                                                 canonicalContext.pBufCur,
                                                 &encodedLen,
                                                 pParams->pCryptoInterface );
    }

    /* Write string to sign. */
    if( returnStatus == SigV4Success )
    {
        canonicalContext.pBufCur += encodedLen;
        canonicalContext.bufRemaining -= encodedLen;
        returnStatus = writeStringToSign( pParams, pAlgorithm, algorithmLen, &canonicalContext );
    }

    /* Write the signing key. The is done by computing the following function
     * where the + operator means concatenation:
     * HMAC(HMAC(HMAC(HMAC("AWS4" + kSecret,pDate),pRegion),pService),"aws4_request") */
    if( returnStatus == SigV4Success )
    {
        hmacContext.pCryptoInterface = pParams->pCryptoInterface;
        signingKey.pData = canonicalContext.pBufCur;
        signingKey.dataLen = canonicalContext.bufRemaining;
        returnStatus = generateSigningKey( pParams,
                                           &hmacContext,
                                           &signingKey,
                                           &canonicalContext.bufRemaining );
    }

    /* Use the SigningKey and StringToSign to produce the final signature.
     * Note that the StringToSign starts from the beginning of the processing buffer. */
    if( ( returnStatus == SigV4Success ) &&
        ( completeHmac( &hmacContext,
                        signingKey.pData,
                        signingKey.dataLen,
                        ( char * ) canonicalContext.pBufProcessing,
                        ( size_t ) ( canonicalContext.pBufCur - ( char * ) canonicalContext.pBufProcessing ),
                        canonicalContext.pBufCur,
                        pParams->pCryptoInterface->hashDigestLen,
                        pParams->pCryptoInterface ) != 0 ) )
    {
        returnStatus = SigV4HashError;
    }

    /* Hex-encode the final signature beforehand to its precalculated
     * location in the buffer provided for the Authorizaton header value. */
    if( returnStatus == SigV4Success )
    {
        SigV4String_t originalHmac;
        SigV4String_t hexEncodedHmac;
        originalHmac.pData = canonicalContext.pBufCur;
        originalHmac.dataLen = pParams->pCryptoInterface->hashDigestLen;
        hexEncodedHmac.pData = pAuthBuf + authPrefixLen;
        /* #authBufLen is an overestimate but the validation was already done earlier. */
        hexEncodedHmac.dataLen = *authBufLen;
        returnStatus = lowercaseHexEncode( &originalHmac,
                                           &hexEncodedHmac );
        *pSignature = hexEncodedHmac.pData;
        *signatureLen = hexEncodedHmac.dataLen;
        *authBufLen = authPrefixLen + ( pParams->pCryptoInterface->hashDigestLen * 2 );
    }

    return returnStatus;
}<|MERGE_RESOLUTION|>--- conflicted
+++ resolved
@@ -1219,12 +1219,7 @@
         {
             if( doubleEncodeEquals && ( *pUriLoc == '=' ) )
             {
-<<<<<<< HEAD
                 if( ( bufferLen - bytesConsumed ) < URI_DOUBLE_ENCODED_EQUALS_CHAR_SIZE )
-=======
-                if( ( bytesConsumed > ( SIZE_MAX - URI_DOUBLE_ENCODED_EQUALS_CHAR_SIZE ) ) ||
-                    ( ( bytesConsumed + URI_DOUBLE_ENCODED_EQUALS_CHAR_SIZE ) > bufferLen ) )
->>>>>>> 610dbe0f
                 {
                     returnStatus = SigV4InsufficientMemory;
                     LOG_INSUFFICIENT_MEMORY_ERROR( "double encode '=' character in canonical query",
@@ -1242,12 +1237,7 @@
             }
             else
             {
-<<<<<<< HEAD
                 if( ( bufferLen - bytesConsumed ) < URI_ENCODED_SPECIAL_CHAR_SIZE )
-=======
-                if( ( bytesConsumed > ( SIZE_MAX - URI_ENCODED_SPECIAL_CHAR_SIZE ) ) ||
-                    ( ( bytesConsumed + URI_ENCODED_SPECIAL_CHAR_SIZE ) > bufferLen ) )
->>>>>>> 610dbe0f
                 {
                     returnStatus = SigV4InsufficientMemory;
                     LOG_INSUFFICIENT_MEMORY_ERROR( "encode special character in canonical URI",
@@ -2045,11 +2035,7 @@
     }
     else
     {
-<<<<<<< HEAD
-        /* Empty else block for MISRA C:2012 compliance. */
-=======
         /* Empty else. */
->>>>>>> 610dbe0f
     }
 
     return returnStatus;
