/*
 * SigV4 Utility Library v1.0.0
 * Copyright (C) 2021 Amazon.com, Inc. or its affiliates.  All Rights Reserved.
 *
 * Permission is hereby granted, free of charge, to any person obtaining a copy of
 * this software and associated documentation files (the "Software"), to deal in
 * the Software without restriction, including without limitation the rights to
 * use, copy, modify, merge, publish, distribute, sublicense, and/or sell copies of
 * the Software, and to permit persons to whom the Software is furnished to do so,
 * subject to the following conditions:
 *
 * The above copyright notice and this permission notice shall be included in all
 * copies or substantial portions of the Software.
 *
 * THE SOFTWARE IS PROVIDED "AS IS", WITHOUT WARRANTY OF ANY KIND, EXPRESS OR
 * IMPLIED, INCLUDING BUT NOT LIMITED TO THE WARRANTIES OF MERCHANTABILITY, FITNESS
 * FOR A PARTICULAR PURPOSE AND NONINFRINGEMENT. IN NO EVENT SHALL THE AUTHORS OR
 * COPYRIGHT HOLDERS BE LIABLE FOR ANY CLAIM, DAMAGES OR OTHER LIABILITY, WHETHER
 * IN AN ACTION OF CONTRACT, TORT OR OTHERWISE, ARISING FROM, OUT OF OR IN
 * CONNECTION WITH THE SOFTWARE OR THE USE OR OTHER DEALINGS IN THE SOFTWARE.
 */

/**
 * @file sigv4.c
 * @brief Implements the user-facing functions in sigv4.h
 */

#include <assert.h>
#include <string.h>
#include <stdbool.h>
#include <stdio.h>
#include <stdlib.h>
#include <ctype.h>

#include "sigv4.h"
#include "sigv4_internal.h"

/*-----------------------------------------------------------*/

#if ( SIGV4_USE_CANONICAL_SUPPORT == 1 )

/**
 * @brief Normalize a URI string according to RFC 3986 and fill destination
 * buffer with the formatted string.
 *
 * @param[in] pUri The URI string to encode.
 * @param[in] uriLen Length of pUri.
 * @param[out] pCanonicalURI The resulting canonicalized URI.
 * @param[in, out] canonicalURILen input: the length of pCanonicalURI,
 * output: the length of the generated canonical URI.
 * @param[in] encodeSlash Option to indicate if slashes should be encoded.
 * @param[in] doubleEncodeEquals Option to indicate if equals should be double-encoded.
 */
    static SigV4Status_t encodeURI( const char * pUri,
                                    size_t uriLen,
                                    char * pCanonicalURI,
                                    size_t * canonicalURILen,
                                    bool encodeSlash,
                                    bool doubleEncodeEquals );

/**
 * @brief Canonicalize the full URI path. The input URI starts after the
 * HTTP host and ends at the question mark character ("?") that begins the
 * query string parameters (if any). Example: folder/subfolder/item.txt"
 *
 * @param[in] pUri HTTP request URI, also known that the request absolute
 * path.
 * @param[in] uriLen Length of pUri.
 * @param[in] encodeTwice Service-dependent option to indicate whether
 * encoding should be done twice. For example, S3 requires that the
 * URI is encoded only once, while other services encode twice.
 * @param[in, out] pCanonicalRequest Struct to maintain intermediary buffer
 * and state of canonicalization.
 */
    static SigV4Status_t generateCanonicalURI( const char * pUri,
                                               size_t uriLen,
                                               bool encodeTwice,
                                               CanonicalContext_t * pCanonicalRequest );

/**
 * @brief Canonicalize the query string HTTP URL, beginning (but not
 * including) at the "?" character. Does not include "/".
 *
 * @param[in] pQuery HTTP request query.
 * @param[in] queryLen Length of pQuery.
 * @param[in, out] pCanonicalContext Struct to maintain intermediary buffer
 * and state of canonicalization.
 */
    static SigV4Status_t generateCanonicalQuery( const char * pQuery,
                                                 size_t queryLen,
                                                 CanonicalContext_t * pCanonicalContext );

/**
 * @brief Determine if a character can be written without needing URI encoding when generating Canonical Request.
 *
 * @param[in] c The character to evaluate.
 * @param[in] encodeSlash Whether slashes may be encoded.
 *
 * @return `true` if the character does not need encoding, `false` if it does.
 */
    static bool isAllowedChar( char c,
                               bool encodeSlash );

/**
 * @brief Compare two SigV4 data structures lexicographically, without case-sensitivity.
 *
 * @param[in] pFirstVal SigV4 key value data structure to sort.
 * @param[in] pSecondVal SigV4 key value data structure to sort.
 *
 * @return Returns a value less than 0 if @pFirstVal < @pSecondVal, or
 * a value greater than 0 if @pSecondVal < @pFirstVal. 0 is never returned in
 * order to provide stability to qSort() calls.
 */
    static int cmpHeaderField( const void * pFirstVal,
                               const void * pSecondVal );

#endif /* #if (SIGV4_USE_CANONICAL_SUPPORT == 1) */

/**
 * @brief Converts an integer value to its ASCII representation, and stores the
 * result in the provided buffer.
 *
 * @param[in] value The value to convert to ASCII.
 * @param[in, out] pBuffer The starting location of the buffer on input, and the
 * ending location on output.
 * @param[in] bufferLen Width of value to write (padded with leading 0s if
 * necessary).
 */
static void intToAscii( int32_t value,
                        char ** pBuffer,
                        size_t bufferLen );

/**
 * @brief Extract all header key-value pairs from the passed headers data and add them
 * to the canonical request.
 *
 * @param[in] pHeaders HTTP headers to canonicalize.
 * @param[in] headersLen Length of HTTP headers to canonicalize.
 * @param[in] flags Flag to indicate if headers are already
 * in the canonical form.
 * @param[out] canonicalRequest Struct to maintain intermediary buffer
 * and state of canonicalization.
 * @param[out] pSignedHeaders The starting location of the signed headers.
 * @param[out] pSignedHeadersLen The length of the signed headers.
 *
 * @return Following statuses will be returned by the function:
 * #SigV4Success if headers are successfully added to the canonical request.
 * #SigV4InsufficientMemory if canonical request buffer cannot accommodate the header.
 * #SigV4InvalidParameter if HTTP headers are invalid.
 * #SigV4MaxHeaderPairCountExceeded if number of headers that needs to be canonicalized
 * exceed the SIGV4_MAX_HTTP_HEADER_COUNT macro defined in the config file.
 */
static SigV4Status_t generateCanonicalAndSignedHeaders( const char * pHeaders,
                                                        size_t headersLen,
                                                        uint32_t flags,
                                                        CanonicalContext_t * canonicalRequest,
                                                        char ** pSignedHeaders,
                                                        size_t * pSignedHeadersLen );

/**
 * @brief Append Signed Headers to the Canonical Request buffer.
 *
 * @param[in] headerCount Number of headers which needs to be appended.
 * @param[in] flags Flag to indicate if headers are already
 * in the canonical form.
 * @param[in,out] canonicalRequest Struct to maintain intermediary buffer
 * and state of canonicalization.
 * @param[out] pSignedHeaders The starting location of the signed headers.
 * @param[out] pSignedHeadersLen The length of the signed headers.
 */
static SigV4Status_t appendSignedHeaders( size_t headerCount,
                                          uint32_t flags,
                                          CanonicalContext_t * canonicalRequest,
                                          char ** pSignedHeaders,
                                          size_t * pSignedHeadersLen );

/**
 * @brief Canonicalize headers and append it to the Canonical Request buffer.
 *
 * @param[in] headerCount Number of headers which needs to be appended.
 * @param[in] flags Flag to indicate if headers are already
 * in the canonical form.
 * @param[in,out] canonicalRequest Struct to maintain intermediary buffer
 * and state of canonicalization.
 *
 * @return Following statuses will be returned by the function:
 * #SigV4Success if headers are successfully added to the canonical request.
 * #SigV4InsufficientMemory if canonical request buffer cannot accommodate the header.
 */
static SigV4Status_t appendCanonicalizedHeaders( size_t headerCount,
                                                 uint32_t flags,
                                                 CanonicalContext_t * canonicalRequest );

/**
 * @brief Parse each header key and value pair from HTTP headers.
 *
 * @param[in] pHeaders HTTP headers to parse.
 * @param[in] headersDataLen Length of HTTP headers to parse.
 * @param[in] flags Flag to indicate if headers are already
 * in the canonical form.
 * @param[out] headerCount Count of key-value pairs parsed from pData.
 * @param[out] canonicalRequest Struct to maintain intermediary buffer
 * and state of canonicalization.
 *
 * @return Following statuses will be returned by the function:
 * #SigV4Success if header key or value is successfully added to the canonical request.
 * #SigV4InsufficientMemory if canonical request buffer cannot accommodate the header.
 * #SigV4MaxHeaderPairCountExceeded if number of key-value entries in the headers data
 * exceeds the SIGV4_MAX_HTTP_HEADER_COUNT macro defined in the config file.
 */
static SigV4Status_t parseHeaderKeyValueEntries( const char * pHeaders,
                                                 size_t headersDataLen,
                                                 uint32_t flags,
                                                 size_t * headerCount,
                                                 CanonicalContext_t * canonicalRequest );

/**
 * @brief Copy header key or header value to the Canonical Request buffer.
 *
 * @param[in] pData Header Key or value to be copied to the canonical request.
 * @param[in] dataLen Length of Header Key or value.
 * @param[in] flags Flag to indicate if headers are already
 * in the canonical form.
 * @param[in] separator Character separating the multiple key-value pairs or key and values.
 * @param[in,out] canonicalRequest Struct to maintain intermediary buffer
 * and state of canonicalization.
 *
 * @return Following statuses will be returned by the function:
 * #SigV4Success if the headers are successfully added to the canonical request.
 * #SigV4InsufficientMemory if canonical request buffer cannot accommodate the header.
 */
static SigV4Status_t copyHeaderStringToCanonicalBuffer( const char * pData,
                                                        size_t dataLen,
                                                        uint32_t flags,
                                                        char separator,
                                                        CanonicalContext_t * canonicalRequest );

/**
 * @brief Helper function to determine whether a header string character represents a space
 * that can be trimmed when creating "Canonical Headers".
 * All leading and trailing spaces in the header strings need to be trimmed. Also, sequential spaces
 * in the header value need to be trimmed to a single space.
 *
 * Example of modifying header field for Canonical Headers:
 * Actual header pair:                 |      Modifier header pair
 * My-Header2:    "a   b   c"  \n      |      my-header2:"a b c"\n
 *
 * @param[in] value Header value or key string to be trimmed.
 * @param[in] index Index of current character.
 * @param[in] valLen Length of the string.
 * @param[in] trimmedLength Current length of trimmed string.
 *
 * @return `true` if the character needs to be trimmed, else `false`.
 */
static bool isTrimmableSpace( const char * value,
                              size_t index,
                              size_t valLen,
                              size_t trimmedLength );

/**
 * @brief Generate the canonical request but excluding the canonical headers
 * and anything that goes after it. Write it onto @p pSignedHeaders and update
 * it to point to the next location to write the rest of the canonical request.
 *
 * @param[in] pParams The application-defined parameters used to
 * generate the canonical request.
 * @param[in] pCanonicalContext The context of the canonical request.
 * @param[in,out] pSignedHeaders The location to start writing the canonical request and
 * becomes the location to write the rest of it when this function returns.
 * @param[in,out] pSignedHeadersLen The amount of buffer available and becomes the number
 * of bytes actually written when this function returns.
 * @return SigV4InsufficientMemory if the length of the canonical request output
 * buffer cannot fit the actual request before the headers, #SigV4Success otherwise.
 */
static SigV4Status_t generateCanonicalRequestUntilHeaders( const SigV4Parameters_t * pParams,
                                                           CanonicalContext_t * pCanonicalContext,
                                                           char ** pSignedHeaders,
                                                           size_t * pSignedHeadersLen );

/**
 * @brief Generates the prefix of the Authorization header of the format:
 * "<algorithm> Credential=<access key ID>/<credential scope>, SignedHeaders=<SignedHeaders>, Signature="
 *
 * @param[in] pParams The application-defined parameters used to
 * generate the canonical request.
 * @param[in] pAlgorithm The signing algorithm used for SigV4 authentication.
 * @param[in] algorithmLen The length of @p pAlgorithm.
 * @param[in] pSignedHeaders The signed headers of the SigV4 request.
 * @param[in] signedHeadersLen The length of @p pSignedHeaders.
 * @param[in,out] pAuthBuf The authorization buffer where to write the prefix.
 * Pointer is updated with the next location to write the value of the signature.
 * @param[in, out] pAuthPrefixLen On input, it should contain the total length of @p pAuthBuf.
 * On output, this will be filled with the length of the Authorization header, if
 * operation is successful.
 *
 * @return #SigV4InsufficientMemory if the length of the authorization buffer, @p pAuthBuf
 * is insufficient to store the entire authorization header value (i.e. Prefix + HexEncoded Signature);
 * otherwise #SigV4Success.
 */
static SigV4Status_t generateAuthorizationValuePrefix( const SigV4Parameters_t * pParams,
                                                       const char * pAlgorithm,
                                                       size_t algorithmLen,
                                                       const char * pSignedHeaders,
                                                       size_t signedHeadersLen,
                                                       char * pAuthBuf,
                                                       size_t * pAuthPrefixLen );

/**
 * @brief Write a line in the canonical request.
 * @note Used whenever there are components of the request that
 * are already canonicalized.
 *
 * @param[in] pLine The line to write to the canonical request.
 * @param[in] lineLen The length of @p pLine
 * @param[in,out] pCanonicalContext The canonical context where
 * the line should be written.
 * @return SigV4InsufficientMemory if the length of the canonical request
 * buffer cannot write the desired line, #SigV4Success otherwise.
 */
static SigV4Status_t writeLineToCanonicalRequest( const char * pLine,
                                                  size_t lineLen,
                                                  CanonicalContext_t * pCanonicalContext );

/**
 * @brief Set a query parameter key in the canonical request.
 *
 * @param[in] currentParameter The index of the query key to set
 * @param[in] pKey The pointer to the query key
 * @param[in] keyLen The length of @p pKey
 * @param[in,out] pCanonicalRequest The canonical request containing the
 * query parameter array of keys and values
 */
static void setQueryParameterKey( size_t currentParameter,
                                  const char * pKey,
                                  size_t keyLen,
                                  CanonicalContext_t * pCanonicalRequest );

/**
 * @brief Set a query parameter value in the canonical request.
 *
 * @param[in] currentParameter The index of the query value to set
 * @param[in] pValue The pointer to the query value
 * @param[in] valueLen The length of @p pValue
 * @param[in,out] pCanonicalRequest The canonical request containing the
 * query parameter array of keys and values
 */
static void setQueryParameterValue( size_t currentParameter,
                                    const char * pValue,
                                    size_t valueLen,
                                    CanonicalContext_t * pCanonicalRequest );

/**
 * @brief Update the HMAC using an input key.
 * @note This function can be called multiple times before calling
 * #hmacData. Appending multiple substrings, then calling #hmacKey
 * on the appended string is also equivalent to calling #hmacKey on
 * each individual substring.
 * @note This function accepts a const char * so that string literals
 * can be passed in.
 *
 * @param[in] pHmacContext The context used for HMAC calculation.
 * @param[in] pKey The key used as input for HMAC calculation.
 * @param[in] keyLen The length of @p pKey.
 * @return Zero on success, all other return values are failures.
 */
static int32_t hmacKey( HmacContext_t * pHmacContext,
                        const char * pKey,
                        size_t keyLen );

/**
 * @brief Update the HMAC using input data.
 * @note Must only be called after #hmacKey and leads to undefined
 * behavior otherwise. Likewise, one should not call #hmacKey after
 * calling #hmacData. One must call #hmacFinal first before calling
 * #hmacKey again.
 *
 * @param[in] pHmacContext The context used for HMAC calculation.
 * @param[in] pData The data used as input for HMAC calculation.
 * @param[in] dataLen The length of @p pData.
 * @return Zero on success, all other return values are failures.
 */
static int32_t hmacData( HmacContext_t * pHmacContext,
                         const char * pData,
                         size_t dataLen );

/**
 * @brief Write the HMAC digest into the buffer.
 *
 * @param[in] pHmacContext The context used for HMAC calculation.
 * @param[out] pMac The buffer onto which to write the HMAC digest.
 * @param[in] macLen The length of @p pMac.
 * @return Zero on success, all other return values are failures.
 */
static int32_t hmacFinal( HmacContext_t * pHmacContext,
                          char * pMac,
                          size_t macLen );

/**
 * @brief Generates the complete HMAC digest given a key and value, then write
 * the digest in the provided output buffer.
 *
 * @param[in] pHmacContext The context used for the current HMAC calculation.
 * @param[in] pKey The key passed as input to the HMAC function.
 * @param[in] keyLen The length of @p pKey.
 * @param[in] pData The data passed as input to the HMAC function.
 * @param[in] dataLen The length of @p pData.
 * @param[out] pOutput The buffer onto which to write the HMAC digest.
 * @param[out] outputLen The length of @p pOutput and must be greater
 * than pCryptoInterface->hashDigestLen for this function to succeed.
 * @param[in] pCryptoInterface The interface used to call hash functions.
 * @return Zero on success, all other return values are failures.
 */
static int32_t completeHmac( HmacContext_t * pHmacContext,
                             const char * pKey,
                             size_t keyLen,
                             const char * pData,
                             size_t dataLen,
                             char * pOutput,
                             size_t outputLen,
                             const SigV4CryptoInterface_t * pCryptoInterface );

/**
 * @brief Generates the complete hash of an input string, then write
 * the digest in the provided output buffer.
 * @note Unlike #completeHashAndHexEncode, this function will not
 * encode the hash and will simply output the bytes written by the
 * hash function.
 *
 * @param[in] pInput The data passed as input to the hash function.
 * @param[in] inputLen The length of @p pInput.
 * @param[out] pOutput The buffer onto which to write the hash.
 * @param[out] outputLen The length of @p pOutput and must be greater
 * than pCryptoInterface->hashDigestLen for this function to succeed.
 * @param[in] pCryptoInterface The interface used to call hash functions.
 * @return Zero on success, all other return values are failures.
 */
static int32_t completeHash( const uint8_t * pInput,
                             size_t inputLen,
                             uint8_t * pOutput,
                             size_t outputLen,
                             const SigV4CryptoInterface_t * pCryptoInterface );

/**
 * @brief Generate the complete hash of an input string, then write
 * the digest in an intermediary buffer before hex encoding and
 * writing it onto @p pOutput.
 *
 * @param[in] pInput The data passed as input to the hash function.
 * @param[in] inputLen The length of @p pInput.
 * @param[out] pOutput The buffer onto which to write the hex-encoded hash.
 * @param[out] pOutputLen The length of @p pOutput and must be greater
 * than pCryptoInterface->hashDigestLen * 2 for this function to succeed.
 * @param[in] pCryptoInterface The interface used to call hash functions.
 * @return Zero on success, all other return values are failures.
 */
static SigV4Status_t completeHashAndHexEncode( const char * pInput,
                                               size_t inputLen,
                                               char * pOutput,
                                               size_t * pOutputLen,
                                               const SigV4CryptoInterface_t * pCryptoInterface );

/**
 * @brief Generate the prefix of the string to sign containing the
 * algorithm and date then write it onto @p pBufStart.
 * @note This function assumes that enough bytes remain in @p pBufStart in
 * order to write the algorithm and date.
 *
 * @param[in] pBufStart The starting location of the buffer to write the string
 * to sign.
 * @param[in] pAlgorithm The algorithm used for generating the SigV4 signature.
 * @param[in] algorithmLen The length of @p pAlgorithm.
 * @param[in] pDateIso8601 The date used as part of the string to sign.
 * @return The number of bytes written to @p pBufStart.
 */
static size_t writeStringToSignPrefix( char * pBufStart,
                                       const char * pAlgorithm,
                                       size_t algorithmLen,
                                       const char * pDateIso8601 );

/**
 * @brief Generate the string to sign and write it onto a #SigV4String_t.
 *
 * @param[in] pParams The application-defined parameters used to
 * generate the string to sign.
 * @param[in] pAlgorithm The algorithm used for generating the SigV4 signature.
 * @param[in] algorithmLen The length of @p pAlgorithm.
 * @param[in,out] pCanonicalContext The context of the canonical request.
 * @return SigV4InsufficientMemory if the length of the canonical request output
 * buffer cannot fit the string to sign, #SigV4Success otherwise.
 */
static SigV4Status_t writeStringToSign( const SigV4Parameters_t * pParams,
                                        const char * pAlgorithm,
                                        size_t algorithmLen,
                                        CanonicalContext_t * pCanonicalContext );

/**
 * @brief Generate the signing key and write it onto a #SigV4String_t.
 *
 * @param[in] pSigV4Params The application-defined parameters used to
 * generate the signing key.
 * @param[in] pHmacContext The context used for the current HMAC calculation.
 * @param[out] pSigningKey The #SigV4String_t onto which the signing key will be written.
 * @param[in,out] pBytesRemaining The number of bytes remaining in the canonical buffer.
 * @return SigV4InsufficientMemory if the length of @p pSigningKey was insufficient to
 * fit the actual signing key, #SigV4Success otherwise.
 */
static SigV4Status_t generateSigningKey( const SigV4Parameters_t * pSigV4Params,
                                         HmacContext_t * pHmacContext,
                                         SigV4String_t * pSigningKey,
                                         size_t * pBytesRemaining );

/**
 * @brief Format the credential scope for the authorization header.
 * Credential scope includes the access key ID, date, region, and service parameters, and
 * ends with "aws4_request" terminator.
 *
 * @param[in] pSigV4Params The application parameters defining the credential's scope.
 * @param[in, out] pCredScope The credential scope in the SigV4 format.
 */
static void generateCredentialScope( const SigV4Parameters_t * pSigV4Params,
                                     SigV4String_t * pCredScope );

/**
 * @brief Check if the date represents a valid leap year day.
 *
 * @param[in] pDateElements The date representation to be verified.
 *
 * @return #SigV4Success if the date corresponds to a valid leap year,
 * #SigV4ISOFormattingError otherwise.
 */
static SigV4Status_t checkLeap( const SigV4DateTime_t * pDateElements );

/**
 * @brief Verify the date stored in a SigV4DateTime_t date representation.
 *
 * @param[in] pDateElements The date representation to be verified.
 *
 * @return #SigV4Success if the date is valid, and #SigV4ISOFormattingError if
 * any member of SigV4DateTime_t is invalid or represents an out-of-range date.
 */
static SigV4Status_t validateDateTime( const SigV4DateTime_t * pDateElements );

/**
 * @brief Append the value of a date element to the internal date representation
 * structure.
 *
 * @param[in] formatChar The specifier identifying the struct member to fill.
 * @param[in] result The value to assign to the specified struct member.
 * @param[out] pDateElements The date representation structure to modify.
 */
static void addToDate( const char formatChar,
                       int32_t result,
                       SigV4DateTime_t * pDateElements );

/**
 * @brief Interpret the value of the specified characters in date, based on the
 * format specifier, and append to the internal date representation.
 *
 * @param[in] pDate The date to be parsed.
 * @param[in] formatChar The format specifier used to interpret characters.
 * @param[in] readLoc The index of pDate to read from.
 * @param[in] lenToRead The number of characters to read.
 * @param[out] pDateElements The date representation to modify.
 *
 * @return #SigV4Success if parsing succeeded, #SigV4ISOFormattingError if the
 * characters read did not match the format specifier.
 */
static SigV4Status_t scanValue( const char * pDate,
                                const char formatChar,
                                size_t readLoc,
                                size_t lenToRead,
                                SigV4DateTime_t * pDateElements );

/**
 * @brief Parses date according to format string parameter, and populates date
 * representation struct SigV4DateTime_t with its elements.
 *
 * @param[in] pDate The date to be parsed.
 * @param[in] dateLen Length of pDate, the date to be formatted.
 * @param[in] pFormat The format string used to extract date pDateElements from
 * pDate. This string, among other characters, may contain specifiers of the
 * form "%LV", where L is the number of characters to be read, and V is one of
 * {Y, M, D, h, m, s, *}, representing a year, month, day, hour, minute, second,
 * or skipped (un-parsed) value, respectively.
 * @param[in] formatLen Length of the format string pFormat.
 * @param[out] pDateElements The deconstructed date representation of pDate.
 *
 * @return #SigV4Success if all format specifiers were matched successfully,
 * #SigV4ISOFormattingError otherwise.
 */
static SigV4Status_t parseDate( const char * pDate,
                                size_t dateLen,
                                const char * pFormat,
                                size_t formatLen,
                                SigV4DateTime_t * pDateElements );

/**
 * @brief Verify input parameters to the SigV4_GenerateHTTPAuthorization API.
 *
 * @param[in] pParams Complete SigV4 configurations passed by application.
 * @param[in] pAuthBuf The user-supplied buffer for filling Authorization Header.
 * @param[in] authBufLen The user-supplied size value of @p pAuthBuf buffer.
 * @param[in] pSignature The user-supplied pointer memory to store starting location of
 * Signature in Authorization Buffer.
 * @param[in] signatureLen The user supplied pointer to store length of Signature.
 *
 * @return #SigV4Success if successful, #SigV4InvalidParameter otherwise.
 */
static SigV4Status_t verifyParamsToGenerateAuthHeaderApi( const SigV4Parameters_t * pParams,
                                                          const char * pAuthBuf,
                                                          const size_t * authBufLen,
                                                          char * const * pSignature,
                                                          const size_t * signatureLen );

/**
 * @brief Hex digest of provided string parameter.
 *
 * @param[in] pInputStr String to encode.
 * @param[out] pHexOutput Hex representation of @p pInputStr.
 *
 * @return #SigV4Success if successful, #SigV4InsufficientMemory otherwise.
 */
static SigV4Status_t lowercaseHexEncode( const SigV4String_t * pInputStr,
                                         SigV4String_t * pHexOutput );

/**
 * @brief Calculate number of bytes needed for the credential scope.
 * @note This does not include the linefeed character.
 *
 * @param[in] pSigV4Params SigV4 configurations passed by application.
 *
 * @return Number of bytes needed for credential scope.
 */
static size_t sizeNeededForCredentialScope( const SigV4Parameters_t * pSigV4Params );

/**
 * @brief Copy a string into a char * buffer.
 * @note This function can be used to copy a string literal without
 * MISRA warnings.
 *
 * @note This function assumes the destination buffer is large enough to hold
 * the string to copy, so will always write @p length bytes.
 *
 * @param[in] destination The buffer to write.
 * @param[in] source String to copy.
 * @param[in] length Number of characters to copy.
 *
 * @return @p length The number of characters written from @p source into
 * @p destination.
 */
static size_t copyString( char * destination,
                          const char * source,
                          size_t length );

/*-----------------------------------------------------------*/

static void intToAscii( int32_t value,
                        char ** pBuffer,
                        size_t bufferLen )
{
    int32_t currentVal = value;
    size_t lenRemaining = bufferLen;

    assert( pBuffer != NULL );
    assert( bufferLen > 0U );

    /* Write base-10 remainder in its ASCII representation, and fill any
     * remaining width with '0' characters. */
    while( lenRemaining > 0U )
    {
        lenRemaining--;
        ( *pBuffer )[ lenRemaining ] = ( char ) ( ( currentVal % 10 ) + '0' );
        currentVal /= 10;
    }

    /* Move pointer to follow last written character. */
    *pBuffer += bufferLen;
}

/*-----------------------------------------------------------*/

static SigV4Status_t checkLeap( const SigV4DateTime_t * pDateElements )
{
    SigV4Status_t returnStatus = SigV4ISOFormattingError;

    assert( pDateElements != NULL );

    /* If the date represents a leap day, verify that the leap year is valid. */
    if( ( pDateElements->tm_mon == 2 ) && ( pDateElements->tm_mday == 29 ) )
    {
        if( ( ( pDateElements->tm_year % 400 ) != 0 ) &&
            ( ( ( pDateElements->tm_year % 4 ) != 0 ) ||
              ( ( pDateElements->tm_year % 100 ) == 0 ) ) )
        {
            LogError( ( "%ld is not a valid leap year.",
                        ( long int ) pDateElements->tm_year ) );
        }
        else
        {
            returnStatus = SigV4Success;
        }
    }

    return returnStatus;
}

/*-----------------------------------------------------------*/

static SigV4Status_t validateDateTime( const SigV4DateTime_t * pDateElements )
{
    SigV4Status_t returnStatus = SigV4Success;
    const int32_t daysPerMonth[] = MONTH_DAYS;

    assert( pDateElements != NULL );

    if( pDateElements->tm_year < YEAR_MIN )
    {
        LogError( ( "Invalid 'year' value parsed from date string. "
                    "Expected an integer %ld or greater, received: %ld",
                    ( long int ) YEAR_MIN,
                    ( long int ) pDateElements->tm_year ) );
        returnStatus = SigV4ISOFormattingError;
    }

    if( ( pDateElements->tm_mon < 1 ) || ( pDateElements->tm_mon > 12 ) )
    {
        LogError( ( "Invalid 'month' value parsed from date string. "
                    "Expected an integer between 1 and 12, received: %ld",
                    ( long int ) pDateElements->tm_mon ) );
        returnStatus = SigV4ISOFormattingError;
    }

    /* Ensure that the day of the month is valid for the relevant month. */
    if( ( returnStatus != SigV4ISOFormattingError ) &&
        ( ( pDateElements->tm_mday < 1 ) ||
          ( pDateElements->tm_mday > daysPerMonth[ pDateElements->tm_mon - 1 ] ) ) )
    {
        /* Check if the date is a valid leap year day. */
        returnStatus = checkLeap( pDateElements );

        if( returnStatus == SigV4ISOFormattingError )
        {
            LogError( ( "Invalid 'day' value parsed from date string. "
                        "Expected an integer between 1 and %ld, received: %ld",
                        ( long int ) daysPerMonth[ pDateElements->tm_mon - 1 ],
                        ( long int ) pDateElements->tm_mday ) );
        }
    }

    /* SigV4DateTime_t values are asserted to be non-negative before they are
     * assigned in function addToDate(). Therefore, we only verify logical upper
     * bounds for the following values. */
    if( pDateElements->tm_hour > 23 )
    {
        LogError( ( "Invalid 'hour' value parsed from date string. "
                    "Expected an integer between 0 and 23, received: %ld",
                    ( long int ) pDateElements->tm_hour ) );
        returnStatus = SigV4ISOFormattingError;
    }

    if( pDateElements->tm_min > 59 )
    {
        LogError( ( "Invalid 'minute' value parsed from date string. "
                    "Expected an integer between 0 and 59, received: %ld",
                    ( long int ) pDateElements->tm_min ) );
        returnStatus = SigV4ISOFormattingError;
    }

    /* An upper limit of 60 accounts for the occasional leap second UTC
     * adjustment. */
    if( pDateElements->tm_sec > 60 )
    {
        LogError( ( "Invalid 'second' value parsed from date string. "
                    "Expected an integer between 0 and 60, received: %ld",
                    ( long int ) pDateElements->tm_sec ) );
        returnStatus = SigV4ISOFormattingError;
    }

    return returnStatus;
}

/*-----------------------------------------------------------*/

static void addToDate( const char formatChar,
                       int32_t result,
                       SigV4DateTime_t * pDateElements )
{
    assert( pDateElements != NULL );
    assert( result >= 0 );

    switch( formatChar )
    {
        case 'Y':
            pDateElements->tm_year = result;
            break;

        case 'M':
            pDateElements->tm_mon = result;
            break;

        case 'D':
            pDateElements->tm_mday = result;
            break;

        case 'h':
            pDateElements->tm_hour = result;
            break;

        case 'm':
            pDateElements->tm_min = result;
            break;

        case 's':
            pDateElements->tm_sec = result;
            break;

        default:

            /* Do not assign values for skipped characters ('*'), or
             * unrecognized format specifiers. */
            break;
    }
}

/*-----------------------------------------------------------*/

static SigV4Status_t scanValue( const char * pDate,
                                const char formatChar,
                                size_t readLoc,
                                size_t lenToRead,
                                SigV4DateTime_t * pDateElements )
{
    SigV4Status_t returnStatus = SigV4InvalidParameter;
    const char * const pMonthNames[] = MONTH_NAMES;
    const char * pLoc = pDate + readLoc;
    size_t remainingLenToRead = lenToRead;
    int32_t result = 0;

    assert( pDate != NULL );
    assert( pDateElements != NULL );

    if( formatChar == '*' )
    {
        remainingLenToRead = 0U;
    }

    /* Determine if month value is non-numeric. */
    if( ( formatChar == 'M' ) && ( remainingLenToRead == MONTH_ASCII_LEN ) )
    {
        while( result++ < 12 )
        {
            /* Search month array for parsed string. */
            if( strncmp( pMonthNames[ result - 1 ], pLoc, MONTH_ASCII_LEN ) == 0 )
            {
                returnStatus = SigV4Success;
                break;
            }
        }

        if( returnStatus != SigV4Success )
        {
            LogError( ( "Unable to match string '%.3s' to a month value.",
                        pLoc ) );
            returnStatus = SigV4ISOFormattingError;
        }

        remainingLenToRead = 0U;
    }

    /* Interpret integer value of numeric representation. */
    while( ( remainingLenToRead > 0U ) && ( *pLoc >= '0' ) && ( *pLoc <= '9' ) )
    {
        result = ( result * 10 ) + ( int32_t ) ( *pLoc - '0' );
        remainingLenToRead--;
        pLoc += 1;
    }

    if( remainingLenToRead != 0U )
    {
        LogError( ( "Parsing Error: Expected numerical string of type '%%%d%c', "
                    "but received '%.*s'.",
                    ( int ) lenToRead,
                    formatChar,
                    ( int ) lenToRead,
                    pLoc ) );
        returnStatus = SigV4ISOFormattingError;
    }

    if( returnStatus != SigV4ISOFormattingError )
    {
        addToDate( formatChar,
                   result,
                   pDateElements );
    }

    return returnStatus;
}

/*-----------------------------------------------------------*/

static SigV4Status_t parseDate( const char * pDate,
                                size_t dateLen,
                                const char * pFormat,
                                size_t formatLen,
                                SigV4DateTime_t * pDateElements )
{
    SigV4Status_t returnStatus = SigV4InvalidParameter;
    size_t readLoc = 0U, formatIndex = 0U;
    uint8_t lenToRead = 0U;

    assert( pDate != NULL );
    assert( pFormat != NULL );
    assert( pDateElements != NULL );
    ( void ) dateLen;

    /* Loop through the format string. */
    while( ( formatIndex < formatLen ) && ( returnStatus != SigV4ISOFormattingError ) )
    {
        if( pFormat[ formatIndex ] == '%' )
        {
            /* '%' must be followed by a length and type specification. */
            assert( formatIndex < formatLen - 2 );
            formatIndex++;

            /* Numerical value of length specifier character. */
            lenToRead = ( ( uint8_t ) pFormat[ formatIndex ] - ( uint8_t ) '0' );
            formatIndex++;

            /* Ensure read is within buffer bounds. */
            assert( readLoc + lenToRead - 1 < dateLen );
            returnStatus = scanValue( pDate,
                                      pFormat[ formatIndex ],
                                      readLoc,
                                      lenToRead,
                                      pDateElements );

            readLoc += lenToRead;
        }
        else if( pDate[ readLoc ] != pFormat[ formatIndex ] )
        {
            LogError( ( "Parsing error: Expected character '%c', "
                        "but received '%c'.",
                        pFormat[ formatIndex ], pDate[ readLoc ] ) );
            returnStatus = SigV4ISOFormattingError;
        }
        else
        {
            readLoc++;
            LogDebug( ( "Successfully matched character '%c' found in format string.",
                        pDate[ readLoc - 1 ] ) );
        }

        formatIndex++;
    }

    if( ( returnStatus != SigV4ISOFormattingError ) )
    {
        returnStatus = SigV4Success;
    }
    else
    {
        LogError( ( "Parsing Error: Date did not match expected string format." ) );
        returnStatus = SigV4ISOFormattingError;
    }

    return returnStatus;
}

/*-----------------------------------------------------------*/

static SigV4Status_t lowercaseHexEncode( const SigV4String_t * pInputStr,
                                         SigV4String_t * pHexOutput )
{
    SigV4Status_t returnStatus = SigV4Success;
    static const char digitArr[] = "0123456789abcdef";
    char * hex = NULL;
    size_t i = 0U;
    const uint8_t * bytes;

    assert( pInputStr != NULL );
    assert( pHexOutput != NULL );
    assert( pInputStr->pData != NULL );
    assert( pHexOutput->pData != NULL );

    hex = pHexOutput->pData;
    bytes = ( const uint8_t * ) pInputStr->pData;

    /* Hex string notification of binary data takes twice the size. */
    if( pHexOutput->dataLen < ( pInputStr->dataLen * 2U ) )
    {
        returnStatus = SigV4InsufficientMemory;
        LOG_INSUFFICIENT_MEMORY_ERROR( "hex encode",
                                       ( pInputStr->dataLen * 2U ) - pHexOutput->dataLen );
    }
    else
    {
        for( i = 0; i < pInputStr->dataLen; i++ )
        {
            *hex = digitArr[ ( bytes[ i ] & 0xF0U ) >> 4 ];
            hex++;
            *hex = digitArr[ ( bytes[ i ] & 0x0FU ) ];
            hex++;
        }

        pHexOutput->dataLen = pInputStr->dataLen * 2U;
    }

    return returnStatus;
}

/*-----------------------------------------------------------*/

static size_t sizeNeededForCredentialScope( const SigV4Parameters_t * pSigV4Params )
{
    assert( pSigV4Params != NULL );
    return ISO_DATE_SCOPE_LEN +                                        \
           CREDENTIAL_SCOPE_SEPARATOR_LEN + pSigV4Params->regionLen +  \
           CREDENTIAL_SCOPE_SEPARATOR_LEN + pSigV4Params->serviceLen + \
           CREDENTIAL_SCOPE_SEPARATOR_LEN + CREDENTIAL_SCOPE_TERMINATOR_LEN;
}

<<<<<<< HEAD
static void generateCredentialScope( const SigV4Parameters_t * pSigV4Params,
                                     SigV4String_t * pCredScope )
=======
/*-----------------------------------------------------------*/

static size_t copyString( char * destination,
                          const char * source,
                          size_t length )
{
    ( void ) memcpy( destination, source, length );
    return length;
}

/*-----------------------------------------------------------*/

static SigV4Status_t generateCredentialScope( const SigV4Parameters_t * pSigV4Params,
                                              SigV4String_t * pCredScope )
>>>>>>> 394e3794
{
    char * pBufWrite = NULL;
    size_t credScopeLen = sizeNeededForCredentialScope( pSigV4Params );

    assert( pSigV4Params != NULL );
    assert( pSigV4Params->pCredentials != NULL );
    assert( pSigV4Params->pRegion != NULL );
    assert( pSigV4Params->pService != NULL );
    assert( pCredScope != NULL );
    assert( pCredScope->pData != NULL );
    assert( pCredScope->dataLen >= credScopeLen );

    pBufWrite = pCredScope->pData;

    /* Each concatenated component is separated by a '/' character. */
    /* Concatenate first 8 characters from the provided ISO 8601 string (YYYYMMDD). */
    ( void ) memcpy( pBufWrite, pSigV4Params->pDateIso8601, ISO_DATE_SCOPE_LEN );
    pBufWrite += ISO_DATE_SCOPE_LEN;

    *pBufWrite = CREDENTIAL_SCOPE_SEPARATOR;
    pBufWrite += CREDENTIAL_SCOPE_SEPARATOR_LEN;

    /* Concatenate AWS region. */
    ( void ) memcpy( pBufWrite, pSigV4Params->pRegion, pSigV4Params->regionLen );
    pBufWrite += pSigV4Params->regionLen;

    *pBufWrite = CREDENTIAL_SCOPE_SEPARATOR;
    pBufWrite += CREDENTIAL_SCOPE_SEPARATOR_LEN;

    /* Concatenate AWS service. */
    ( void ) memcpy( pBufWrite, pSigV4Params->pService, pSigV4Params->serviceLen );
    pBufWrite += pSigV4Params->serviceLen;

    *pBufWrite = CREDENTIAL_SCOPE_SEPARATOR;
    pBufWrite += CREDENTIAL_SCOPE_SEPARATOR_LEN;

<<<<<<< HEAD
    /* Concatenate terminator. */
    ( void ) memcpy( pBufWrite, CREDENTIAL_SCOPE_TERMINATOR, CREDENTIAL_SCOPE_TERMINATOR_LEN );
    pBufWrite += CREDENTIAL_SCOPE_TERMINATOR_LEN;
=======
        /* Concatenate terminator. */
        pBufWrite += copyString( pBufWrite, CREDENTIAL_SCOPE_TERMINATOR, CREDENTIAL_SCOPE_TERMINATOR_LEN );
>>>>>>> 394e3794

    /* Verify that the number of bytes written match the sizeNeededForCredentialScope()
     * utility function for calculating size of credential scope. */
    assert( ( size_t ) ( pBufWrite - pCredScope->pData ) == credScopeLen );

    pCredScope->dataLen = credScopeLen;
}

/*-----------------------------------------------------------*/

#if ( SIGV4_USE_CANONICAL_SUPPORT == 1 )

    static int cmpHeaderField( const void * pFirstVal,
                               const void * pSecondVal )
    {
        const SigV4KeyValuePair_t * pFirst, * pSecond = NULL;
        size_t lenSmall = 0U;

        assert( pFirstVal != NULL );
        assert( pSecondVal != NULL );

        pFirst = ( const SigV4KeyValuePair_t * ) pFirstVal;
        pSecond = ( const SigV4KeyValuePair_t * ) pSecondVal;

        assert( ( pFirst->key.pData != NULL ) && ( pFirst->key.dataLen != 0U ) );
        assert( ( pSecond->key.pData != NULL ) && ( pSecond->key.dataLen != 0U ) );

        if( pFirst->key.dataLen <= pSecond->key.dataLen )
        {
            lenSmall = pFirst->key.dataLen;
        }
        else
        {
            lenSmall = pSecond->key.dataLen;
        }

        return strncmp( pFirst->key.pData,
                        pSecond->key.pData,
                        lenSmall );
    }

/*-----------------------------------------------------------*/

    static int cmpQueryFieldValue( const void * pFirstVal,
                                   const void * pSecondVal )
    {
        const SigV4KeyValuePair_t * pFirst, * pSecond = NULL;
        size_t lenSmall = 0U;
        int32_t compResult = -1;

        assert( pFirstVal != NULL );
        assert( pSecondVal != NULL );

        pFirst = ( const SigV4KeyValuePair_t * ) pFirstVal;
        pSecond = ( const SigV4KeyValuePair_t * ) pSecondVal;

        assert( ( pFirst->key.pData != NULL ) && ( pFirst->key.dataLen != 0U ) );
        assert( ( pSecond->key.pData != NULL ) && ( pSecond->key.dataLen != 0U ) );

        lenSmall = ( pFirst->key.dataLen < pSecond->key.dataLen ) ? pFirst->key.dataLen : pSecond->key.dataLen;
        compResult = ( int32_t ) strncmp( pFirst->key.pData,
                                          pSecond->key.pData,
                                          lenSmall );

        if( compResult == 0 )
        {
            if( pFirst->key.dataLen == pSecond->key.dataLen )
            {
                /* The fields are equal, so sorting must be done by value. */
                lenSmall = ( pFirst->value.dataLen < pSecond->value.dataLen ) ? pFirst->value.dataLen : pSecond->value.dataLen;
                compResult = ( int32_t ) strncmp( pFirst->value.pData,
                                                  pSecond->value.pData,
                                                  lenSmall );
            }
            else
            {
                /* Fields share a common prefix, so the shorter one should come first. */
                compResult = ( pFirst->key.dataLen < pSecond->key.dataLen ) ? -1 : 1;
            }
        }

        if( ( compResult == 0 ) && ( pFirst->value.dataLen != pSecond->value.dataLen ) )
        {
            /* Values share a common prefix, so the shorter one should come first. */
            compResult = ( pFirst->value.dataLen < pSecond->value.dataLen ) ? -1 : 1;
        }

        return compResult;
    }

/*-----------------------------------------------------------*/

    static char toUpperHexChar( uint8_t value )
    {
        static const char upperHexArr[] = "0123456789ABCDEF";

        assert( value < 16U );

        return upperHexArr[ value ];
    }

/*-----------------------------------------------------------*/

    static size_t writeHexCodeOfChar( char * pBuffer,
                                      size_t bufferLen,
                                      char code )
    {
        assert( pBuffer != NULL );
        assert( bufferLen >= URI_ENCODED_SPECIAL_CHAR_SIZE );

        /* Suppress unused warning in when asserts are disabled. */
        ( void ) bufferLen;

        *pBuffer = '%';
        *( pBuffer + 1U ) = toUpperHexChar( ( ( uint8_t ) code ) >> 4U );
        *( pBuffer + 2U ) = toUpperHexChar( ( ( uint8_t ) code ) & 0x0FU );

        return URI_ENCODED_SPECIAL_CHAR_SIZE;
    }

/*-----------------------------------------------------------*/

    static size_t writeDoubleEncodedEquals( char * pBuffer,
                                            size_t bufferLen )
    {
        assert( pBuffer != NULL );
        assert( bufferLen > URI_DOUBLE_ENCODED_EQUALS_CHAR_SIZE );

        /* Suppress unused warning in when asserts are disabled. */
        ( void ) bufferLen;

        *pBuffer = '%';
        *( pBuffer + 1U ) = '2';
        *( pBuffer + 2U ) = '5';
        *( pBuffer + URI_ENCODED_SPECIAL_CHAR_SIZE ) = '3';
        *( pBuffer + 4U ) = 'D';

        return URI_DOUBLE_ENCODED_EQUALS_CHAR_SIZE;
    }

/*-----------------------------------------------------------*/

    static bool isAllowedChar( char c,
                               bool encodeSlash )
    {
        return( ( isalnum( c ) != 0U ) || ( c == '-' ) || ( c == '_' ) || ( c == '.' ) || ( c == '~' ) || ( ( c == '/' ) && ( encodeSlash == false ) ) );
    }

/*-----------------------------------------------------------*/

    static SigV4Status_t encodeURI( const char * pUri,
                                    size_t uriLen,
                                    char * pCanonicalURI,
                                    size_t * canonicalURILen,
                                    bool encodeSlash,
                                    bool doubleEncodeEquals )
    {
        size_t uriIndex = 0U, bytesConsumed = 0U;
        size_t bufferLen = 0U;
        SigV4Status_t returnStatus = SigV4Success;

        assert( pUri != NULL );
        assert( pCanonicalURI != NULL );
        assert( canonicalURILen != NULL );
        assert( *canonicalURILen > 0U );

        bufferLen = *canonicalURILen;

        for( ; ( uriIndex < uriLen ) && ( returnStatus == SigV4Success ); uriIndex++ )
        {
            if( doubleEncodeEquals && ( pUri[ uriIndex ] == '=' ) )
            {
                if( ( bufferLen - bytesConsumed ) < URI_DOUBLE_ENCODED_EQUALS_CHAR_SIZE )
                {
                    returnStatus = SigV4InsufficientMemory;
                    LOG_INSUFFICIENT_MEMORY_ERROR( "double encode '=' character in canonical query",
                                                   ( bytesConsumed + URI_DOUBLE_ENCODED_EQUALS_CHAR_SIZE - bufferLen ) );
                }
                else
                {
                    bytesConsumed += writeDoubleEncodedEquals( pCanonicalURI + bytesConsumed, bufferLen - bytesConsumed );
                }
            }
            else if( isAllowedChar( pUri[ uriIndex ], encodeSlash ) )
            {
<<<<<<< HEAD
                /* If the output buffer has space, add the character as-is in URI encoding as it
                 * is neither a special character nor an '=' character requiring double encoding. */
                if( bytesConsumed < bufferLen )
                {
                    pCanonicalURI[ bytesConsumed ] = pUri[ uriIndex ];
=======
                if( bytesConsumed < bufferLen )
                {
                    *pBufLoc = *pUriLoc;
                    ++pBufLoc;
>>>>>>> 394e3794
                    ++bytesConsumed;
                }
                else
                {
                    returnStatus = SigV4InsufficientMemory;
<<<<<<< HEAD
                    LogError( ( "Failed to encode URI in buffer due to insufficient memory" ) );
=======
                    LOG_INSUFFICIENT_MEMORY_ERROR( "encode the URI", bytesConsumed + 1U - bufferLen );
>>>>>>> 394e3794
                }
            }
            else
            {
                if( ( bufferLen - bytesConsumed ) < URI_ENCODED_SPECIAL_CHAR_SIZE )
                {
                    returnStatus = SigV4InsufficientMemory;
                    LOG_INSUFFICIENT_MEMORY_ERROR( "encode special character in canonical URI",
                                                   ( bytesConsumed + URI_ENCODED_SPECIAL_CHAR_SIZE - bufferLen ) );
                }
                else
                {
                    bytesConsumed += writeHexCodeOfChar( pCanonicalURI + bytesConsumed, bufferLen - bytesConsumed, pUri[ uriIndex - 1U ] );
                }
            }
<<<<<<< HEAD
=======

            pUriLoc++;
>>>>>>> 394e3794
        }

        if( returnStatus == SigV4Success )
        {
            /* Set the output parameter of the number of URI encoded bytes written
             * to the buffer. */
            *canonicalURILen = bytesConsumed;
        }

        return returnStatus;
    }

/*-----------------------------------------------------------*/

    static SigV4Status_t generateCanonicalURI( const char * pUri,
                                               size_t uriLen,
                                               bool encodeTwice,
                                               CanonicalContext_t * pCanonicalRequest )
    {
        SigV4Status_t returnStatus = SigV4Success;
        char * pBufLoc = NULL;
        size_t encodedLen = 0U;

        assert( pUri != NULL );
        assert( pCanonicalRequest != NULL );
        assert( pCanonicalRequest->pBufCur != NULL );

        pBufLoc = pCanonicalRequest->pBufCur;
        encodedLen = pCanonicalRequest->bufRemaining;

        /* If the canonical URI needs to be encoded twice, then we encode once here,
         * and again at the end of the buffer. Afterwards, the second encode is copied
         * to overwrite the first one. */
        returnStatus = encodeURI( pUri, uriLen, pBufLoc, &encodedLen, false, false );

        if( returnStatus == SigV4Success )
        {
            if( encodeTwice )
            {
                size_t doubleEncodedLen = pCanonicalRequest->bufRemaining - encodedLen;

                /* Note that the result of encoding the URI a second time must be
                 * written to a different position in the buffer. It should not be done
                 * at an overlapping position of the single-encoded URI. Once written,
                 * the double-encoded URI is moved to the starting location of the single-encoded URI. */
                returnStatus = encodeURI( pBufLoc,
                                          encodedLen,
                                          pBufLoc + encodedLen,
                                          &doubleEncodedLen,
                                          false,
                                          false );

                if( returnStatus == SigV4Success )
                {
                    ( void ) memmove( pBufLoc, pBufLoc + encodedLen, doubleEncodedLen );
                    pBufLoc += doubleEncodedLen;
                    pCanonicalRequest->bufRemaining -= doubleEncodedLen;
                }
            }
            else
            {
                pBufLoc += encodedLen;
                pCanonicalRequest->bufRemaining -= encodedLen;
            }
        }

        if( returnStatus == SigV4Success )
        {
            if( pCanonicalRequest->bufRemaining < 1U )
            {
                returnStatus = SigV4InsufficientMemory;
                LOG_INSUFFICIENT_MEMORY_ERROR( "write newline character after canonical URI", 1U );
            }
            else
            {
                *pBufLoc = LINEFEED_CHAR;
                pCanonicalRequest->pBufCur = pBufLoc + 1U;
                pCanonicalRequest->bufRemaining -= 1U;
            }
        }

        return returnStatus;
    }

/*-----------------------------------------------------------*/

    static bool isTrimmableSpace( const char * value,
                                  size_t index,
                                  size_t valLen,
                                  size_t trimmedLength )
    {
        bool ret = false;

        assert( ( value != NULL ) && ( index < valLen ) );

        /* Only trim spaces. */
        if( isspace( value[ index ] ) != 0U )
        {
            /* The last character is a trailing space. */
            if( ( index + 1U ) == valLen )
            {
                ret = true;
            }
            /* Trim if the next character is also a space. */
            else if( isspace( value[ index + 1U ] ) != 0U )
            {
                ret = true;
            }
            /* It is a leading space if no characters have been written yet. */
            else if( trimmedLength == 0U )
            {
                ret = true;
            }
            else
            {
                /* Empty else. */
            }
        }

        return ret;
    }

/*-----------------------------------------------------------*/

    static SigV4Status_t copyHeaderStringToCanonicalBuffer( const char * pData,
                                                            size_t dataLen,
                                                            uint32_t flags,
                                                            char separator,
                                                            CanonicalContext_t * canonicalRequest )
    {
        SigV4Status_t status = SigV4Success;
        size_t index = 0;
        size_t numOfBytesCopied = 0;
        size_t buffRemaining;
        char * pCurrBufLoc;

        assert( ( pData != NULL ) && ( dataLen > 0 ) );
        assert( canonicalRequest != NULL );
        assert( canonicalRequest->pBufCur != NULL );

        buffRemaining = canonicalRequest->bufRemaining;
        pCurrBufLoc = canonicalRequest->pBufCur;

        for( index = 0; index < dataLen; index++ )
        {
            /* If the header field is not in canonical form already, we need to check
             * whether this character represents a trimmable space. */
            if( !FLAG_IS_SET( flags, SIGV4_HTTP_HEADERS_ARE_CANONICAL_FLAG ) &&
                isTrimmableSpace( pData, index, dataLen, numOfBytesCopied ) )
            {
                /* Cannot copy trimmable space into canonical request buffer. */
            }
            /* Remaining buffer space should at least accommodate the character to copy and the trailing separator character. */
            else if( buffRemaining <= 1U )
            {
                status = SigV4InsufficientMemory;
                break;
            }
            else
            {
                /* Lowercase header key only. '\n' character marks the end of the value and header value
                 * does not need to be lowercased. */
                if( separator == '\n' )
                {
                    *pCurrBufLoc = ( pData[ index ] );
                }
                else
                {
                    *pCurrBufLoc = ( char ) tolower( ( int32_t ) ( uint8_t ) pData[ index ] );
                }

                pCurrBufLoc++;
                numOfBytesCopied++;
                buffRemaining--;
            }
        }

        /* Add the ending separating character passed to the function.
         * Note: Space for the separator character is accounted for while copying
         * header field data to canonical request buffer. */
        if( status == SigV4Success )
        {
            assert( buffRemaining >= 1 );
            *pCurrBufLoc = separator;
            pCurrBufLoc++;
            canonicalRequest->pBufCur = pCurrBufLoc;
            canonicalRequest->bufRemaining = ( buffRemaining - 1U );
        }

        return status;
    }

/*-----------------------------------------------------------*/

    static SigV4Status_t appendSignedHeaders( size_t headerCount,
                                              uint32_t flags,
                                              CanonicalContext_t * canonicalRequest,
                                              char ** pSignedHeaders,
                                              size_t * pSignedHeadersLen )
    {
        size_t headerIndex = 0, keyLen = 0;
        SigV4Status_t sigV4Status = SigV4Success;
        const char * headerKey;
        ptrdiff_t signedHeadersLen = 0;

        assert( canonicalRequest != NULL );
        assert( canonicalRequest->pBufCur != NULL );
        assert( headerCount > 0 );

        /* Store the starting location of the Signed Headers in the Canonical Request buffer. */
        *pSignedHeaders = canonicalRequest->pBufCur;

        for( headerIndex = 0; headerIndex < headerCount; headerIndex++ )
        {
            assert( ( canonicalRequest->pHeadersLoc[ headerIndex ].key.pData ) != NULL );
            keyLen = canonicalRequest->pHeadersLoc[ headerIndex ].key.dataLen;

            headerKey = canonicalRequest->pHeadersLoc[ headerIndex ].key.pData;

            /* ';' is used to separate signed multiple headers in the canonical request. */
            sigV4Status = copyHeaderStringToCanonicalBuffer( headerKey, keyLen, flags, ';', canonicalRequest );

            if( sigV4Status != SigV4Success )
            {
                LogError( ( "Unable to write Signed Headers for Canonical Request: Insufficient memory configured in \"SIGV4_PROCESSING_BUFFER_LENGTH\"" ) );
                break;
            }
        }

        /* Store the length of the "Signed Headers" data appended to the Canonical Request. */
        signedHeadersLen = canonicalRequest->pBufCur - *pSignedHeaders - 1;
        *pSignedHeadersLen = ( size_t ) signedHeadersLen;

        if( sigV4Status == SigV4Success )
        {
            /* Replacing the last ';' with '\n' as last header should not have ';'. */
            *( canonicalRequest->pBufCur - 1 ) = '\n';
        }

        return sigV4Status;
    }

/*-----------------------------------------------------------*/

    static SigV4Status_t appendCanonicalizedHeaders( size_t headerCount,
                                                     uint32_t flags,
                                                     CanonicalContext_t * canonicalRequest )
    {
        size_t headerIndex = 0, keyLen = 0, valLen = 0;
        const char * value;
        const char * headerKey;
        SigV4Status_t sigV4Status = SigV4Success;

        assert( canonicalRequest != NULL );
        assert( canonicalRequest->pBufCur != NULL );
        assert( headerCount > 0 );

        for( headerIndex = 0; headerIndex < headerCount; headerIndex++ )
        {
            assert( canonicalRequest->pHeadersLoc[ headerIndex ].key.pData != NULL );
            keyLen = canonicalRequest->pHeadersLoc[ headerIndex ].key.dataLen;
            valLen = canonicalRequest->pHeadersLoc[ headerIndex ].value.dataLen;
            headerKey = canonicalRequest->pHeadersLoc[ headerIndex ].key.pData;
            /* ':' is used to separate header key and header value in the canonical request. */
            sigV4Status = copyHeaderStringToCanonicalBuffer( headerKey, keyLen, flags, ':', canonicalRequest );

            if( sigV4Status == SigV4Success )
            {
                value = canonicalRequest->pHeadersLoc[ headerIndex ].value.pData;
                /* '\n' is used to separate each key-value pair in the canonical request. */
                sigV4Status = copyHeaderStringToCanonicalBuffer( value, valLen, flags, '\n', canonicalRequest );
            }

            if( sigV4Status != SigV4Success )
            {
                break;
            }
        }

        return sigV4Status;
    }

/*-----------------------------------------------------------*/

    static SigV4Status_t parseHeaderKeyValueEntries( const char * pHeaders,
                                                     size_t headersDataLen,
                                                     uint32_t flags,
                                                     size_t * headerCount,
                                                     CanonicalContext_t * canonicalRequest )
    {
        size_t index = 0, noOfHeaders;
        const char * pKeyOrValStartLoc;
        const char * pCurrLoc;
        bool keyFlag = true;
        SigV4Status_t sigV4Status = SigV4Success;
        ptrdiff_t dataLen = 0;

        assert( pHeaders != NULL );
        assert( headersDataLen > 0 );
        assert( canonicalRequest != NULL );
        assert( headerCount != NULL );

        noOfHeaders = *headerCount;
        pKeyOrValStartLoc = pHeaders;
        pCurrLoc = pHeaders;

        for( index = 0; index < headersDataLen; index++ )
        {
            if( noOfHeaders == SIGV4_MAX_HTTP_HEADER_COUNT )
            {
                sigV4Status = SigV4MaxHeaderPairCountExceeded;
                break;
            }
            /* Look for key part of an header field entry. */
            else if( ( keyFlag ) && ( pHeaders[ index ] == ':' ) )
            {
                dataLen = pCurrLoc - pKeyOrValStartLoc;
                canonicalRequest->pHeadersLoc[ noOfHeaders ].key.pData = pKeyOrValStartLoc;
                canonicalRequest->pHeadersLoc[ noOfHeaders ].key.dataLen = ( size_t ) dataLen;
                pKeyOrValStartLoc = pCurrLoc + 1U;
                keyFlag = false;
            }
            /* Look for header value part of a header field entry for both canonicalized and non-canonicalized forms. */
            /* Non-canonicalized headers will have header values ending with "\r\n". */
<<<<<<< HEAD
            else if( ( !keyFlag ) && !( flags & SIGV4_HTTP_HEADERS_ARE_CANONICAL_FLAG ) && ( ( index + 1 ) < headersDataLen ) &&
                     ( 0 == strncmp( pCurrLoc, CARRIAGE_RETURN_LINEFEED_STRING, CARRIAGE_RETURN_LINEFEED_STRING_LEN ) ) )
=======
            else if( ( !keyFlag ) && !FLAG_IS_SET( flags, SIGV4_HTTP_HEADERS_ARE_CANONICAL_FLAG ) && ( ( index + 1U ) < headersDataLen ) &&
                     ( 0 == strncmp( pCurrLoc, "\r\n", strlen( "\r\n" ) ) ) )
>>>>>>> 394e3794
            {
                dataLen = pCurrLoc - pKeyOrValStartLoc;
                canonicalRequest->pHeadersLoc[ noOfHeaders ].value.pData = pKeyOrValStartLoc;
                canonicalRequest->pHeadersLoc[ noOfHeaders ].value.dataLen = ( size_t ) dataLen;
                /* Set starting location of the next header key string after the "\r\n". */
                pKeyOrValStartLoc = pCurrLoc + 2U;
                keyFlag = true;
                noOfHeaders++;
            }
            /* Canonicalized headers will have header values ending just with "\n". */
            else if( ( !keyFlag ) && ( FLAG_IS_SET( flags, SIGV4_HTTP_HEADERS_ARE_CANONICAL_FLAG ) && ( pHeaders[ index ] == '\n' ) ) )
            {
                dataLen = pCurrLoc - pKeyOrValStartLoc;
                canonicalRequest->pHeadersLoc[ noOfHeaders ].value.pData = pKeyOrValStartLoc;
                canonicalRequest->pHeadersLoc[ noOfHeaders ].value.dataLen = ( size_t ) dataLen;
                /* Set starting location of the next header key string after the "\n". */
                pKeyOrValStartLoc = pCurrLoc + 1U;
                keyFlag = true;
                noOfHeaders++;
            }
            else
            {
                /* Empty else. */
            }

            pCurrLoc++;
        }

        /* Ensure each key has its corresponding value. */
        assert( keyFlag == true );

        /* If no header was found OR header value was not found for a header key,
         *  that represents incorrect HTTP headers data passed by the application. */
        if( ( noOfHeaders == 0U ) || ( keyFlag == false ) )
        {
            sigV4Status = SigV4InvalidHttpHeaders;
        }
        else
        {
            *headerCount = noOfHeaders;
        }

        return sigV4Status;
    }

/*-----------------------------------------------------------*/

    static SigV4Status_t generateCanonicalAndSignedHeaders( const char * pHeaders,
                                                            size_t headersLen,
                                                            uint32_t flags,
                                                            CanonicalContext_t * canonicalRequest,
                                                            char ** pSignedHeaders,
                                                            size_t * pSignedHeadersLen )
    {
        size_t noOfHeaders = 0;
        SigV4Status_t sigV4Status = SigV4Success;

        assert( pHeaders != NULL );
        assert( canonicalRequest != NULL );
        assert( canonicalRequest->pBufCur != NULL );

        /* Parsing header string to extract key and value. */
        sigV4Status = parseHeaderKeyValueEntries( pHeaders,
                                                  headersLen,
                                                  flags,
                                                  &noOfHeaders,
                                                  canonicalRequest );

<<<<<<< HEAD
        if( sigV4Status == SigV4Success )
=======
        if( ( sigV4Status == SigV4Success ) && !FLAG_IS_SET( flags, SIGV4_HTTP_HEADERS_ARE_CANONICAL_FLAG ) )
>>>>>>> 394e3794
        {
            if( flags & SIGV4_HTTP_HEADERS_ARE_CANONICAL_FLAG )
            {
                /* Headers are already canonicalized, so just write it to the buffer as is. */
                sigV4Status = writeLineToCanonicalRequest( pHeaders,
                                                           headersLen,
                                                           canonicalRequest );
            }
            else
            {
                /* Sorting headers based on keys. */
                qsort( canonicalRequest->pHeadersLoc, noOfHeaders, sizeof( SigV4KeyValuePair_t ), cmpHeaderField );

                /* If the headers are canonicalized, we will copy them directly into the buffer as they do not
                 * need processing, else we need to call the following function. */
                sigV4Status = appendCanonicalizedHeaders( noOfHeaders, flags, canonicalRequest );
            }
        }

        /* The \n character must be written if provided headers are not already canonicalized. */
        if( ( sigV4Status == SigV4Success ) && !FLAG_IS_SET( flags, SIGV4_HTTP_HEADERS_ARE_CANONICAL_FLAG ) )
        {
            if( canonicalRequest->bufRemaining < 1U )
            {
                sigV4Status = SigV4InsufficientMemory;
                LOG_INSUFFICIENT_MEMORY_ERROR( "write the newline character after canonical headers", 1U );
            }
            else
            {
                *canonicalRequest->pBufCur = LINEFEED_CHAR;
                canonicalRequest->pBufCur++;
                canonicalRequest->bufRemaining--;
            }
        }

        if( sigV4Status == SigV4Success )
        {
            sigV4Status = appendSignedHeaders( noOfHeaders,
                                               flags,
                                               canonicalRequest,
                                               pSignedHeaders,
                                               pSignedHeadersLen );
        }

        return sigV4Status;
    }

/*-----------------------------------------------------------*/

    static void setQueryParameterKey( size_t currentParameter,
                                      const char * pKey,
                                      size_t keyLen,
                                      CanonicalContext_t * pCanonicalRequest )
    {
        assert( pKey != NULL );
        assert( keyLen > 0U );
        assert( ( pCanonicalRequest != NULL ) && ( pCanonicalRequest->pQueryLoc != NULL ) );

        pCanonicalRequest->pQueryLoc[ currentParameter ].key.pData = pKey;
        pCanonicalRequest->pQueryLoc[ currentParameter ].key.dataLen = keyLen;
    }

/*-----------------------------------------------------------*/

    static void setQueryParameterValue( size_t currentParameter,
                                        const char * pValue,
                                        size_t valueLen,
                                        CanonicalContext_t * pCanonicalRequest )
    {
        assert( ( pCanonicalRequest != NULL ) && ( pCanonicalRequest->pQueryLoc != NULL ) );

        pCanonicalRequest->pQueryLoc[ currentParameter ].value.pData = pValue;
        pCanonicalRequest->pQueryLoc[ currentParameter ].value.dataLen = valueLen;
    }

/*-----------------------------------------------------------*/

    static SigV4Status_t setQueryStringFieldsAndValues( const char * pQuery,
                                                        size_t queryLen,
                                                        size_t * pNumberOfParameters,
                                                        CanonicalContext_t * pCanonicalRequest )
    {
        size_t currentParameter = 0U, i = 0U, startOfFieldOrValue = 0U;
        bool fieldHasValue = false;
        SigV4Status_t returnStatus = SigV4Success;

        assert( pNumberOfParameters != NULL );
        assert( pCanonicalRequest != NULL );
        assert( pCanonicalRequest->pQueryLoc != NULL );

        /* Note: Constness of the query string is casted out here, taking care not to modify
         * its contents in any way. */

        /* Set cursors to each field and value in the query string. */
        for( i = 0U; i <= queryLen; i++ )
        {
            /* This test is at the beginning of the loop to ensure that
             * `pCanonicalRequest->pQueryLoc`is only accessed with a valid index.
             * The final iteration may result in `currentParameter` holding
             * SIGV4_MAX_QUERY_PAIR_COUNT, in order to set the number of parameters. */
            if( currentParameter >= SIGV4_MAX_QUERY_PAIR_COUNT )
            {
                returnStatus = SigV4MaxQueryPairCountExceeded;
                LogError( ( "Failed to parse query string: Number of query parameters exceeds max threshold defined in config. "
                            "SIGV4_MAX_QUERY_PAIR_COUNT=%lu", ( unsigned long ) SIGV4_MAX_QUERY_PAIR_COUNT ) );
                break;
            }

            /* Encountering an '&' indicates the start of a new key, and the end of the
             * old value (or key if the field has no value). The last value will not be
             * followed by anything, so we iterate to one beyond the end of the string.
             * Short circuit evaluation ensures the string is not dereferenced for that case. */
            if( ( i == queryLen ) || ( ( pQuery[ i ] == '&' ) && ( i != 0U ) ) )
            {
                if( ( i - startOfFieldOrValue ) == 0U )
                {
                    /* A field should never be empty, but a value can be empty
                     * provided a field was specified first. */
                }
                /* If the previous parameter did not have a value, write the name and empty value for it. */
                else if( !fieldHasValue )
                {
                    /* Store information about previous query parameter name. The query parameter has no associated value. */
                    setQueryParameterKey( currentParameter, &pQuery[ startOfFieldOrValue ], i - startOfFieldOrValue, pCanonicalRequest );

                    /* Store the previous parameter's empty value information. Use NULL to represent empty value. */
                    setQueryParameterValue( currentParameter, NULL, 0U, pCanonicalRequest );

                    startOfFieldOrValue = i + 1U;
                    currentParameter++;

                    /* Reset the parameter value state of the new parameter entry. */
                    fieldHasValue = false;
                }
                else
                {
                    /* End of value reached, so store a pointer to the previously set value. */
                    setQueryParameterValue( currentParameter, &pQuery[ startOfFieldOrValue ], i - startOfFieldOrValue, pCanonicalRequest );
                    startOfFieldOrValue = i + 1U;
                    currentParameter++;

                    /* Reset the parameter value state of the new parameter entry. */
                    fieldHasValue = false;
                }
            }
            else if( ( pQuery[ i ] == '=' ) && !fieldHasValue )
            {
                /* Store information about Query Parameter Key in the canonical context. This query parameter has an associated value. */
                setQueryParameterKey( currentParameter, &pQuery[ startOfFieldOrValue ], i - startOfFieldOrValue, pCanonicalRequest );
                startOfFieldOrValue = i + 1U;

                /* Set the flag to indicate that the current parameter's value has been found. */
                fieldHasValue = true;
            }
            else
            {
                /* Empty else. */
            }
        }

        *pNumberOfParameters = currentParameter;

        return returnStatus;
    }

/*-----------------------------------------------------------*/

    static SigV4Status_t writeValueInCanonicalizedQueryString( char * pBufCur,
                                                               size_t bufferLen,
                                                               const char * pValue,
                                                               size_t valueLen,
                                                               size_t * pEncodedLen )
    {
        SigV4Status_t returnStatus = SigV4Success;
        size_t bytesWritten = 0U;

        assert( pBufCur != NULL );
        assert( pEncodedLen != NULL );

        /* Check that there is space at least for the equals to character. */
        if( bufferLen < 1U )
        {
            LOG_INSUFFICIENT_MEMORY_ERROR( "write '=' query parameter separator", 1U );
            returnStatus = SigV4InsufficientMemory;
        }
        else
        {
            *pBufCur = '=';
            bytesWritten = bufferLen - 1U;

            returnStatus = encodeURI( pValue,
                                      valueLen,
                                      pBufCur + 1U,
                                      &bytesWritten,
                                      true,
                                      true );
        }

        if( returnStatus == SigV4Success )
        {
            *pEncodedLen = ( 1U + bytesWritten );
        }

        return returnStatus;
    }

/*-----------------------------------------------------------*/

    static SigV4Status_t writeCanonicalQueryParameters( CanonicalContext_t * pCanonicalRequest,
                                                        size_t numberOfParameters )
    {
        SigV4Status_t returnStatus = SigV4Success;
        char * pBufLoc = NULL;
        size_t encodedLen = 0U, remainingLen = 0U, paramsIndex = 0U;
        bool thereExistsNextParameter = false;

        assert( pCanonicalRequest != NULL );
        assert( pCanonicalRequest->pBufCur != NULL );
        assert( pCanonicalRequest->pQueryLoc != NULL );

        pBufLoc = pCanonicalRequest->pBufCur;
        remainingLen = pCanonicalRequest->bufRemaining;

        for( paramsIndex = 0U; paramsIndex < numberOfParameters; paramsIndex++ )
        {
            assert( pCanonicalRequest->pQueryLoc[ paramsIndex ].key.pData != NULL );
            assert( pCanonicalRequest->pQueryLoc[ paramsIndex ].key.dataLen > 0U );

            encodedLen = remainingLen;
            returnStatus = encodeURI( pCanonicalRequest->pQueryLoc[ paramsIndex ].key.pData,
                                      pCanonicalRequest->pQueryLoc[ paramsIndex ].key.dataLen,
                                      pBufLoc,
                                      &encodedLen,
                                      true,
                                      false );

            if( returnStatus == SigV4Success )
            {
                pBufLoc += encodedLen;
                remainingLen -= encodedLen;

                /* Encode parameter value if non-empty. Query parameters can have empty values. */
                if( pCanonicalRequest->pQueryLoc[ paramsIndex ].value.dataLen > 0U )
                {
                    assert( pCanonicalRequest->pQueryLoc[ paramsIndex ].value.pData != NULL );
                    returnStatus = writeValueInCanonicalizedQueryString( pBufLoc,
                                                                         remainingLen,
                                                                         pCanonicalRequest->pQueryLoc[ paramsIndex ].value.pData,
                                                                         pCanonicalRequest->pQueryLoc[ paramsIndex ].value.dataLen,
                                                                         &encodedLen );
                    pBufLoc += encodedLen;
                    remainingLen -= encodedLen;
                }
            }

            /* Check if there is a next parameter. */
            thereExistsNextParameter = ( ( paramsIndex + 1U ) != numberOfParameters );

            /* Before adding the '&' for the next query parameter, check that this is not
             * the last parameter. */
            if( thereExistsNextParameter && ( remainingLen > 0U ) )
            {
                *pBufLoc = '&';
                ++pBufLoc;
                remainingLen -= 1;
            }
            else if( ( thereExistsNextParameter && ( remainingLen == 0U ) ) )
            {
                returnStatus = SigV4InsufficientMemory;
                LogError( ( "Unable to write canonical query: Insufficient memory configured in \"SIGV4_PROCESSING_BUFFER_LENGTH\"" ) );
                break;
            }
            else
            {
<<<<<<< HEAD
                /* Empty else for MISRA C:2012 compliance. */
=======
                *pBufLoc = '&';
                ++pBufLoc;
                remainingLen--;
>>>>>>> 394e3794
            }

            pCanonicalRequest->pBufCur = pBufLoc;
            pCanonicalRequest->bufRemaining = remainingLen;
        }

        return returnStatus;
    }

/*-----------------------------------------------------------*/

    static SigV4Status_t generateCanonicalQuery( const char * pQuery,
                                                 size_t queryLen,
                                                 CanonicalContext_t * pCanonicalContext )
    {
        SigV4Status_t returnStatus = SigV4Success;
        size_t numberOfParameters;

        assert( pCanonicalContext != NULL );
        assert( pCanonicalContext->pBufCur != NULL );

        returnStatus = setQueryStringFieldsAndValues( pQuery, queryLen, &numberOfParameters, pCanonicalContext );

        if( returnStatus == SigV4Success )
        {
            /* Sort the parameter names by character code point in ascending order.
             * Parameters with duplicate names should be sorted by value. */
            qsort( pCanonicalContext->pQueryLoc, numberOfParameters, sizeof( SigV4KeyValuePair_t ), cmpQueryFieldValue );

            /* URI-encode each parameter name and value according to the following rules specified for SigV4:
             *  - Do not URI-encode any of the unreserved characters that RFC 3986 defines:
             *      A-Z, a-z, 0-9, hyphen ( - ), underscore ( _ ), period ( . ), and tilde ( ~ ).
             *  - Percent-encode all other characters with %XY, where X and Y are hexadecimal characters (0-9 and uppercase A-F).
             *  - Double-encode any equals ( = ) characters in parameter values.
             */
            returnStatus = writeCanonicalQueryParameters( pCanonicalContext, numberOfParameters );
        }

        if( returnStatus == SigV4Success )
        {
            if( pCanonicalContext->bufRemaining > 0U )
            {
                /* Append a linefeed at the end. */
                *pCanonicalContext->pBufCur = LINEFEED_CHAR;
                pCanonicalContext->pBufCur += 1U;
                pCanonicalContext->bufRemaining -= 1U;
            }
            else
            {
                returnStatus = SigV4InsufficientMemory;
                LOG_INSUFFICIENT_MEMORY_ERROR( "write newline character after canonical query", 1U );
            }
        }

        return returnStatus;
    }

#endif /* #if ( SIGV4_USE_CANONICAL_SUPPORT == 1 ) */

/*-----------------------------------------------------------*/

static SigV4Status_t verifyParamsToGenerateAuthHeaderApi( const SigV4Parameters_t * pParams,
                                                          const char * pAuthBuf,
                                                          const size_t * authBufLen,
                                                          char * const * pSignature,
                                                          const size_t * signatureLen )
{
    SigV4Status_t returnStatus = SigV4Success;

    /* Check for NULL members of struct pParams */
    if( ( pParams == NULL ) || ( pAuthBuf == NULL ) || ( authBufLen == NULL ) ||
        ( pSignature == NULL ) || ( signatureLen == NULL ) )
    {
        LogError( ( "Parameter check failed: At least one of the input parameters is NULL. "
                    "Input parameters cannot be NULL" ) );
        returnStatus = SigV4InvalidParameter;
    }
    else if( pParams->pCredentials == NULL )
    {
        LogError( ( "Parameter check failed: pParams->pCredentials is NULL." ) );
        returnStatus = SigV4InvalidParameter;
    }
    else if( ( pParams->pCredentials->pAccessKeyId == NULL ) || ( pParams->pCredentials->accessKeyIdLen == 0U ) )
    {
        LogError( ( "Parameter check failed: Access Key ID data is invalid." ) );
        returnStatus = SigV4InvalidParameter;
    }
    else if( ( pParams->pCredentials->pSecretAccessKey == NULL ) || ( pParams->pCredentials->secretAccessKeyLen == 0U ) )
    {
        LogError( ( "Parameter check failed: Secret Access Key data is invalid." ) );
        returnStatus = SigV4InvalidParameter;
    }
    else if( pParams->pDateIso8601 == NULL )
    {
        LogError( ( "Parameter check failed: pParams->DateIso8601 data is NULL." ) );
        returnStatus = SigV4InvalidParameter;
    }
    else if( ( pParams->pRegion == NULL ) || ( pParams->regionLen == 0U ) )
    {
        LogError( ( "Parameter check failed: Region data is invalid." ) );
        returnStatus = SigV4InvalidParameter;
    }
    else if( ( pParams->pService == NULL ) || ( pParams->serviceLen == 0U ) )
    {
        LogError( ( "Parameter check failed: Service data is invalid." ) );
        returnStatus = SigV4InvalidParameter;
    }
    else if( pParams->pCryptoInterface == NULL )
    {
        LogError( ( "Parameter check failed: pParams->pCryptoInterface is NULL." ) );
        returnStatus = SigV4InvalidParameter;
    }
    else if( ( pParams->pCryptoInterface->hashInit == NULL ) || ( pParams->pCryptoInterface->hashUpdate == NULL ) ||
             ( pParams->pCryptoInterface->hashFinal == NULL ) )
    {
        LogError( ( "Parameter check failed: At least one of hashInit, hashUpdate, hashFinal function pointer members is NULL." ) );
        returnStatus = SigV4InvalidParameter;
    }
    else if( pParams->pCryptoInterface->hashBlockLen > SIGV4_HASH_MAX_BLOCK_LENGTH )
    {
        LogError( ( "Parameter check failed: pParams->pCryptoInterface->hashBlockLen is greater than `SIGV4_HASH_MAX_BLOCK_LENGTH`, "
                    "which can be configured in sigv4_config.h." ) );
        returnStatus = SigV4InvalidParameter;
    }
    else if( pParams->pCryptoInterface->hashDigestLen > SIGV4_HASH_MAX_DIGEST_LENGTH )
    {
        LogError( ( "Parameter check failed: pParams->pCryptoInterface->hashDigestLen is greater than `SIGV4_HASH_MAX_DIGEST_LENGTH`, "
                    "which can be configured in sigv4_config.h." ) );
        returnStatus = SigV4InvalidParameter;
    }
    else if( pParams->pHttpParameters == NULL )
    {
        LogError( ( "Parameter check failed: pParams->pHttpParameters is NULL." ) );
        returnStatus = SigV4InvalidParameter;
    }
    else if( ( pParams->pHttpParameters->pHttpMethod == NULL ) || ( pParams->pHttpParameters->httpMethodLen == 0U ) )
    {
        LogError( ( "Parameter check failed: HTTP Method data is either NULL or zero bytes in length." ) );
        returnStatus = SigV4InvalidParameter;
    }
    else if( ( pParams->pHttpParameters->pHeaders == NULL ) || ( pParams->pHttpParameters->headersLen == 0U ) )
    {
        LogError( ( "Parameter check failed: HTTP URI path information is either NULL or zero bytes in length." ) );
        returnStatus = SigV4InvalidParameter;
    }
    else
    {
        /* Empty else block for MISRA C:2012 compliance. */
    }

    return returnStatus;
}

/*-----------------------------------------------------------*/

static int32_t completeHash( const uint8_t * pInput,
                             size_t inputLen,
                             uint8_t * pOutput,
                             size_t outputLen,
                             const SigV4CryptoInterface_t * pCryptoInterface )
{
    int32_t hashStatus = -1;

    assert( pOutput != NULL );
    assert( outputLen > 0 );
    assert( pCryptoInterface != NULL );
    assert( pCryptoInterface->hashInit != NULL );
    assert( pCryptoInterface->hashUpdate != NULL );
    assert( pCryptoInterface->hashFinal != NULL );

    hashStatus = pCryptoInterface->hashInit( pCryptoInterface->pHashContext );

    if( hashStatus == 0 )
    {
        hashStatus = pCryptoInterface->hashUpdate( pCryptoInterface->pHashContext,
                                                   pInput, inputLen );
    }

    if( hashStatus == 0 )
    {
        hashStatus = pCryptoInterface->hashFinal( pCryptoInterface->pHashContext,
                                                  pOutput, outputLen );
    }

    return hashStatus;
}

/*-----------------------------------------------------------*/

static SigV4Status_t completeHashAndHexEncode( const char * pInput,
                                               size_t inputLen,
                                               char * pOutput,
                                               size_t * pOutputLen,
                                               const SigV4CryptoInterface_t * pCryptoInterface )
{
    SigV4Status_t returnStatus = SigV4Success;
    /* Used to store the hash of the request payload. */
    uint8_t hashBuffer[ SIGV4_HASH_MAX_DIGEST_LENGTH ];
    SigV4String_t originalHash;
    SigV4String_t hexEncodedHash;

    assert( pOutput != NULL );
    assert( pOutputLen != NULL );
    assert( pCryptoInterface != NULL );
    assert( pCryptoInterface->hashInit != NULL );
    assert( pCryptoInterface->hashUpdate != NULL );
    assert( pCryptoInterface->hashFinal != NULL );

    originalHash.pData = ( char * ) hashBuffer;
    originalHash.dataLen = pCryptoInterface->hashDigestLen;
    hexEncodedHash.pData = pOutput;
    hexEncodedHash.dataLen = *pOutputLen;

    if( completeHash( ( const uint8_t * ) pInput,
                      inputLen,
                      hashBuffer,
                      pCryptoInterface->hashDigestLen,
                      pCryptoInterface ) != 0 )
    {
        returnStatus = SigV4HashError;
    }

    if( returnStatus == SigV4Success )
    {
        /* Hex-encode the request payload. */
        returnStatus = lowercaseHexEncode( &originalHash,
                                           &hexEncodedHash );
    }

    if( returnStatus == SigV4Success )
    {
        *pOutputLen = hexEncodedHash.dataLen;
    }

    return returnStatus;
}

static int32_t hmacKey( HmacContext_t * pHmacContext,
                        const char * pKey,
                        size_t keyLen )
{
    int32_t returnStatus = 0;
    const SigV4CryptoInterface_t * pCryptoInterface = NULL;
    const uint8_t * pUnsignedKey = ( const uint8_t * ) pKey;

    assert( pHmacContext != NULL );
    assert( pHmacContext->key != NULL );
    assert( pHmacContext->pCryptoInterface != NULL );
    assert( pHmacContext->pCryptoInterface->hashInit != NULL );
    assert( pHmacContext->pCryptoInterface->hashUpdate != NULL );
    assert( pHmacContext->pCryptoInterface->hashFinal != NULL );

    pCryptoInterface = pHmacContext->pCryptoInterface;

    /* At the first time this function is called, it is important that pHmacContext->keyLen
     * is set to 0U so that the key can be copied to the start of the buffer. */
    if( ( pHmacContext->keyLen + keyLen ) <= pCryptoInterface->hashBlockLen )
    {
        /* The key fits into the block so just append it. */
        ( void ) memcpy( pHmacContext->key + pHmacContext->keyLen, pUnsignedKey, keyLen );
    }
    else
    {
        /* Initialize the hash context and hash existing key data. */
        if( pHmacContext->keyLen <= pCryptoInterface->hashBlockLen )
        {
            returnStatus = pCryptoInterface->hashInit( pCryptoInterface->pHashContext );

            if( returnStatus == 0 )
            {
                returnStatus = pCryptoInterface->hashUpdate( pCryptoInterface->pHashContext,
                                                             pHmacContext->key,
                                                             pHmacContext->keyLen );
            }
        }

        /* Hash down the key in order to create a block-sized derived key. */
        if( returnStatus == 0 )
        {
            returnStatus = pCryptoInterface->hashUpdate( pCryptoInterface->pHashContext,
                                                         pUnsignedKey,
                                                         keyLen );
        }
    }

    pHmacContext->keyLen += keyLen;

    return returnStatus;
}

/*-----------------------------------------------------------*/

static int32_t hmacData( HmacContext_t * pHmacContext,
                         const char * pData,
                         size_t dataLen )
{
    int32_t returnStatus = 0;
    size_t i = 0U;
    const SigV4CryptoInterface_t * pCryptoInterface = NULL;

    assert( pHmacContext != NULL );
    assert( pHmacContext->key != NULL );
    assert( pHmacContext->pCryptoInterface != NULL );
    assert( pHmacContext->pCryptoInterface->hashInit != NULL );
    assert( pHmacContext->pCryptoInterface->hashUpdate != NULL );
    assert( pHmacContext->pCryptoInterface->hashFinal != NULL );

    pCryptoInterface = pHmacContext->pCryptoInterface;

    if( pHmacContext->keyLen > pCryptoInterface->hashBlockLen )
    {
        /* Store the final block-sized derived key. */
        returnStatus = pCryptoInterface->hashFinal( pCryptoInterface->pHashContext,
                                                    pHmacContext->key,
                                                    pCryptoInterface->hashBlockLen );
        pHmacContext->keyLen = pCryptoInterface->hashDigestLen;
    }

    assert( pCryptoInterface->hashBlockLen >= pHmacContext->keyLen );

    if( returnStatus == 0 )
    {
        /* Zero pad to the right so that the key has the same size as the block size. */
        ( void ) memset( ( void * ) ( pHmacContext->key + pHmacContext->keyLen ),
                         0,
                         pCryptoInterface->hashBlockLen - pHmacContext->keyLen );

        for( i = 0U; i < pCryptoInterface->hashBlockLen; i++ )
        {
            /* XOR the key with the ipad. */
            pHmacContext->key[ i ] ^= 0x36U;
        }

        returnStatus = pCryptoInterface->hashInit( pCryptoInterface->pHashContext );
    }

    if( returnStatus == 0 )
    {
        /* Hash the inner-padded block-sized key. */
        returnStatus = pCryptoInterface->hashUpdate( pCryptoInterface->pHashContext,
                                                     pHmacContext->key,
                                                     pCryptoInterface->hashBlockLen );
    }

    if( ( returnStatus == 0 ) && ( dataLen > 0U ) )
    {
        /* Hash the data. */
        returnStatus = pCryptoInterface->hashUpdate( pCryptoInterface->pHashContext,
                                                     ( const uint8_t * ) pData,
                                                     dataLen );
    }

    return returnStatus;
}

/*-----------------------------------------------------------*/

static int32_t hmacFinal( HmacContext_t * pHmacContext,
                          char * pMac,
                          size_t macLen )
{
    int32_t returnStatus = -1;
    uint8_t innerHashDigest[ SIGV4_HASH_MAX_DIGEST_LENGTH ];
    size_t i = 0U;
    const SigV4CryptoInterface_t * pCryptoInterface = NULL;

    assert( pHmacContext != NULL );
    assert( pHmacContext->key != NULL );
    assert( pHmacContext->pCryptoInterface != NULL );
    /* Note that we must have a block-sized derived key before calling this function. */
    assert( pHmacContext->pCryptoInterface->hashInit != NULL );
    assert( pHmacContext->pCryptoInterface->hashUpdate != NULL );
    assert( pHmacContext->pCryptoInterface->hashFinal != NULL );

    pCryptoInterface = pHmacContext->pCryptoInterface;

    /* Write the inner hash. */
    returnStatus = pCryptoInterface->hashFinal( pCryptoInterface->pHashContext,
                                                innerHashDigest,
                                                pCryptoInterface->hashDigestLen );

    if( returnStatus == 0 )
    {
        /* Create the outer-padded key by retrieving the original key from
         * the inner-padded key then XOR with opad. XOR is associative,
         * so one way to do this is by performing XOR on each byte of the
         * inner-padded key with (0x36 ^ 0x5c) = (ipad ^ opad) = 0x6a.  */
        for( i = 0U; i < pCryptoInterface->hashBlockLen; i++ )
        {
            pHmacContext->key[ i ] ^= 0x6aU;
        }

        returnStatus = pCryptoInterface->hashInit( pCryptoInterface->pHashContext );
    }

    if( returnStatus == 0 )
    {
        /* Update hash using the outer-padded key. */
        returnStatus = pCryptoInterface->hashUpdate( pCryptoInterface->pHashContext,
                                                     pHmacContext->key,
                                                     pCryptoInterface->hashBlockLen );
    }

    if( returnStatus == 0 )
    {
        /* Update hash using the inner digest. */
        returnStatus = pCryptoInterface->hashUpdate( pCryptoInterface->pHashContext,
                                                     innerHashDigest,
                                                     pCryptoInterface->hashDigestLen );
    }

    if( returnStatus == 0 )
    {
        /* Write the final HMAC value. */
        returnStatus = pCryptoInterface->hashFinal( pCryptoInterface->pHashContext,
                                                    ( uint8_t * ) pMac,
                                                    macLen );
    }

    /* Reset the HMAC context. */
    pHmacContext->keyLen = 0U;

    return returnStatus;
}

static SigV4Status_t writeLineToCanonicalRequest( const char * pLine,
                                                  size_t lineLen,
                                                  CanonicalContext_t * pCanonicalContext )
{
    SigV4Status_t returnStatus = SigV4Success;

    assert( ( pLine != NULL ) && ( lineLen > 0 ) );
    assert( ( pCanonicalContext != NULL ) && ( pCanonicalContext->pBufCur != NULL ) );

    /* Make sure that there is space for the Method and the newline character.*/
    if( pCanonicalContext->bufRemaining < ( lineLen + 1U ) )
    {
        returnStatus = SigV4InsufficientMemory;
    }
    else
    {
        ( void ) memcpy( pCanonicalContext->pBufCur,
                         pLine,
                         lineLen );
        pCanonicalContext->pBufCur += lineLen;

        *( pCanonicalContext->pBufCur ) = LINEFEED_CHAR;
        pCanonicalContext->pBufCur += 1U;

        pCanonicalContext->bufRemaining -= ( lineLen + 1U );
    }

    return returnStatus;
}

static int32_t completeHmac( HmacContext_t * pHmacContext,
                             const char * pKey,
                             size_t keyLen,
                             const char * pData,
                             size_t dataLen,
                             char * pOutput,
                             size_t outputLen,
                             const SigV4CryptoInterface_t * pCryptoInterface )
{
    int32_t returnStatus = 0;

    if( outputLen < pCryptoInterface->hashDigestLen )
    {
        LogError( ( "Not enough buffer to write the hash digest, bytesExceeded=%lu",
                    ( unsigned long ) ( pCryptoInterface->hashDigestLen - outputLen ) ) );
        returnStatus = -1;
    }

    if( returnStatus == 0 )
    {
        returnStatus = hmacKey( pHmacContext, pKey, keyLen );
    }

    if( returnStatus == 0 )
    {
        returnStatus = hmacData( pHmacContext, pData, dataLen );
    }

    if( returnStatus == 0 )
    {
        returnStatus = hmacFinal( pHmacContext, pOutput, outputLen );
    }

    return returnStatus;
}

static size_t writeStringToSignPrefix( char * pBufStart,
                                       const char * pAlgorithm,
                                       size_t algorithmLen,
                                       const char * pDateIso8601 )
{
    char * pBuffer = pBufStart;

    assert( pBufStart != NULL );
    assert( pAlgorithm != NULL );
    assert( pDateIso8601 != NULL );

    /* Need to write all substrings that come before the hash in the string to sign. */

    /* Write HMAC and hashing algorithm used for SigV4 authentication. */
    ( void ) memcpy( pBuffer, pAlgorithm, algorithmLen );
    pBuffer += algorithmLen;

    *pBuffer = LINEFEED_CHAR;
    pBuffer += 1U;

    /* Concatenate entire ISO 8601 date string. */
    ( void ) memcpy( pBuffer, pDateIso8601, SIGV4_ISO_STRING_LEN );
    pBuffer += SIGV4_ISO_STRING_LEN;

    *pBuffer = LINEFEED_CHAR;

    return algorithmLen + 1U + SIGV4_ISO_STRING_LEN + 1U;
}

static SigV4Status_t writeStringToSign( const SigV4Parameters_t * pParams,
                                        const char * pAlgorithm,
                                        size_t algorithmLen,
                                        CanonicalContext_t * pCanonicalContext )
{
    SigV4Status_t returnStatus = SigV4Success;
    size_t encodedLen = pCanonicalContext->bufRemaining;
    char * pBufStart = ( char * ) pCanonicalContext->pBufProcessing;
    ptrdiff_t bufferLen = pCanonicalContext->pBufCur - pBufStart;

    assert( pParams != NULL );
    assert( ( pAlgorithm != NULL ) && ( algorithmLen > 0 ) );
    assert( pCanonicalContext != NULL );

    returnStatus = completeHashAndHexEncode( pBufStart,
                                             ( size_t ) bufferLen,
                                             pCanonicalContext->pBufCur + 1,
                                             &encodedLen,
                                             pParams->pCryptoInterface );

    if( returnStatus == SigV4Success )
    {
        size_t sizeNeededBeforeHash = algorithmLen + 1U +         \
                                      SIGV4_ISO_STRING_LEN + 1U + \
                                      sizeNeededForCredentialScope( pParams ) + 1U;

        /* Check if there is enough space for the string to sign. */
        if( ( sizeNeededBeforeHash + ( pParams->pCryptoInterface->hashDigestLen * 2U ) ) >
            SIGV4_PROCESSING_BUFFER_LENGTH )
        {
            returnStatus = SigV4InsufficientMemory;
            LOG_INSUFFICIENT_MEMORY_ERROR( "for string to sign",
                                           sizeNeededBeforeHash + ( pParams->pCryptoInterface->hashDigestLen * 2U ) - SIGV4_PROCESSING_BUFFER_LENGTH );
        }
        else
        {
            /* Copy the hash of the canonical request beforehand to its precalculated location
             * in the string to sign. */
            ( void ) memmove( pBufStart + sizeNeededBeforeHash,
                              pCanonicalContext->pBufCur + 1,
                              encodedLen );
            pCanonicalContext->pBufCur = pBufStart + sizeNeededBeforeHash + encodedLen;
            pCanonicalContext->bufRemaining = SIGV4_PROCESSING_BUFFER_LENGTH - encodedLen - sizeNeededBeforeHash;
        }
    }

    if( returnStatus == SigV4Success )
    {
        size_t bytesWritten = 0U;
        SigV4String_t credentialScope;
        bytesWritten = writeStringToSignPrefix( pBufStart,
                                                pAlgorithm,
                                                algorithmLen,
                                                pParams->pDateIso8601 );
        pBufStart += bytesWritten;
        credentialScope.pData = pBufStart;
        credentialScope.dataLen = sizeNeededForCredentialScope( pParams );
        /* Concatenate credential scope. */
        ( void ) generateCredentialScope( pParams, &credentialScope );
        pBufStart += credentialScope.dataLen;
        /* Concatenate linefeed character. */
        *pBufStart = LINEFEED_CHAR;
    }

    return returnStatus;
}

static SigV4Status_t generateCanonicalRequestUntilHeaders( const SigV4Parameters_t * pParams,
                                                           CanonicalContext_t * pCanonicalContext,
                                                           char ** pSignedHeaders,
                                                           size_t * pSignedHeadersLen )
{
    SigV4Status_t returnStatus = SigV4Success;
    const char * pPath = NULL;
    size_t pathLen = 0U;

    /* Set defaults for path and algorithm. */
    if( ( pParams->pHttpParameters->pPath == NULL ) ||
        ( pParams->pHttpParameters->pathLen == 0U ) )
    {
        /* If the absolute path is empty, use a forward slash (/). */
        pPath = HTTP_EMPTY_PATH;
        pathLen = HTTP_EMPTY_PATH_LEN;
    }
    else
    {
        pPath = pParams->pHttpParameters->pPath;
        pathLen = pParams->pHttpParameters->pathLen;
    }

    pCanonicalContext->pBufCur = ( char * ) pCanonicalContext->pBufProcessing;
    pCanonicalContext->bufRemaining = SIGV4_PROCESSING_BUFFER_LENGTH;

    /* Write the HTTP Request Method to the canonical request. */
    returnStatus = writeLineToCanonicalRequest( pParams->pHttpParameters->pHttpMethod,
                                                pParams->pHttpParameters->httpMethodLen,
                                                pCanonicalContext );

    if( returnStatus == SigV4Success )
    {
        /* Write the URI to the canonical request. */
        if( FLAG_IS_SET( pParams->pHttpParameters->flags, SIGV4_HTTP_PATH_IS_CANONICAL_FLAG ) )
        {
            /* URI is already canonicalized, so just write it to the buffer as is. */
            returnStatus = writeLineToCanonicalRequest( pPath,
                                                        pathLen,
                                                        pCanonicalContext );
        }
        else if( ( pParams->serviceLen == S3_SERVICE_NAME_LEN ) &&
                 ( strncmp( pParams->pService, S3_SERVICE_NAME, S3_SERVICE_NAME_LEN ) == 0 ) )
        {
            /* S3 is the only service in which the URI must only be encoded once. */
            returnStatus = generateCanonicalURI( pPath, pathLen,
                                                 false /* Do not encode twice. */,
                                                 pCanonicalContext );
        }
        else
        {
            returnStatus = generateCanonicalURI( pPath, pathLen,
                                                 true /* Encode twice */,
                                                 pCanonicalContext );
        }
    }

    if( returnStatus == SigV4Success )
    {
        /* Write the query to the canonical request. */
        if( FLAG_IS_SET( pParams->pHttpParameters->flags, SIGV4_HTTP_QUERY_IS_CANONICAL_FLAG ) )
        {
            /* HTTP query is already canonicalized, so just write it to the buffer as is. */
            returnStatus = writeLineToCanonicalRequest( pParams->pHttpParameters->pQuery,
                                                        pParams->pHttpParameters->queryLen,
                                                        pCanonicalContext );
        }
        else
        {
            returnStatus = generateCanonicalQuery( pParams->pHttpParameters->pQuery,
                                                   pParams->pHttpParameters->queryLen,
                                                   pCanonicalContext );
        }
    }

<<<<<<< HEAD
=======
    if( ( returnStatus == SigV4Success ) &&
        FLAG_IS_SET( pParams->pHttpParameters->flags, SIGV4_HTTP_HEADERS_ARE_CANONICAL_FLAG ) )
    {
        /* Headers are already canonicalized, so just write it to the buffer as is. */
        returnStatus = writeLineToCanonicalRequest( pParams->pHttpParameters->pHeaders,
                                                    pParams->pHttpParameters->headersLen,
                                                    pCanonicalContext );
    }

>>>>>>> 394e3794
    if( returnStatus == SigV4Success )
    {
        /* Canonicalize original HTTP headers before writing to buffer. */
        returnStatus = generateCanonicalAndSignedHeaders( pParams->pHttpParameters->pHeaders,
                                                          pParams->pHttpParameters->headersLen,
                                                          pParams->pHttpParameters->flags,
                                                          pCanonicalContext,
                                                          pSignedHeaders,
                                                          pSignedHeadersLen );
    }

    return returnStatus;
}


static SigV4Status_t generateAuthorizationValuePrefix( const SigV4Parameters_t * pParams,
                                                       const char * pAlgorithm,
                                                       size_t algorithmLen,
                                                       const char * pSignedHeaders,
                                                       size_t signedHeadersLen,
                                                       char * pAuthBuf,
                                                       size_t * pAuthPrefixLen )
{
    SigV4Status_t returnStatus = SigV4Success;
    SigV4String_t credentialScope;
    size_t authPrefixLen = 0U;
    size_t numOfBytesWritten = 0U;

    assert( pParams != NULL );
    assert( pAlgorithm != NULL );
    assert( algorithmLen > 0 );
    assert( pSignedHeaders != NULL );
    assert( signedHeadersLen > 0 );
    assert( pAuthBuf != NULL );
    assert( ( pAuthPrefixLen != NULL ) && ( *pAuthPrefixLen > 0 ) );

    /* Since the signed headers are required to be a part of final Authorization header value,
     * we copy the signed headers onto the auth buffer before continuing to generate the signature
     * in order to prevent an additional copy and/or usage of extra space. */
    size_t encodedSignatureLen = ( pParams->pCryptoInterface->hashDigestLen * 2U );

    /* Check if the authorization buffer has enough space to hold the final SigV4 Authorization header value. */
    authPrefixLen = algorithmLen + SPACE_CHAR_LEN +                                            \
                    AUTH_CREDENTIAL_PREFIX_LEN + pParams->pCredentials->accessKeyIdLen +       \
                    CREDENTIAL_SCOPE_SEPARATOR_LEN + sizeNeededForCredentialScope( pParams ) + \
                    AUTH_SEPARATOR_LEN + AUTH_SIGNED_HEADERS_PREFIX_LEN + signedHeadersLen +   \
                    AUTH_SEPARATOR_LEN + AUTH_SIGNATURE_PREFIX_LEN;

    if( *pAuthPrefixLen < ( authPrefixLen + encodedSignatureLen ) )
    {
        LogError( ( "Insufficient memory provided to write the Authorization header value, bytesExceeded=%lu",
                    ( unsigned long ) ( authPrefixLen + encodedSignatureLen - *pAuthPrefixLen ) ) );
        returnStatus = SigV4InsufficientMemory;
    }
    else
    {
        /* START:  Writing of authorization value prefix. */
        /******************* Write <algorithm> *******************************************/
        ( void ) memcpy( pAuthBuf, pAlgorithm, algorithmLen );
        numOfBytesWritten += algorithmLen;

        /* Add space separator. */
        pAuthBuf[ numOfBytesWritten ] = SPACE_CHAR;
        numOfBytesWritten += SPACE_CHAR_LEN;

        /**************** Write "Credential=<access key ID>/<credential scope>, " ****************/
        numOfBytesWritten += copyString( ( pAuthBuf + numOfBytesWritten ), AUTH_CREDENTIAL_PREFIX, AUTH_CREDENTIAL_PREFIX_LEN );
        ( void ) memcpy( ( pAuthBuf + numOfBytesWritten ),
                         pParams->pCredentials->pAccessKeyId,
                         pParams->pCredentials->accessKeyIdLen );
        numOfBytesWritten += pParams->pCredentials->accessKeyIdLen;

        pAuthBuf[ numOfBytesWritten ] = CREDENTIAL_SCOPE_SEPARATOR;
        numOfBytesWritten += CREDENTIAL_SCOPE_SEPARATOR_LEN;
        credentialScope.pData = ( pAuthBuf + numOfBytesWritten );
        /* #authBufLen is an overestimate but the validation was already done earlier. */
        credentialScope.dataLen = *pAuthPrefixLen;
        ( void ) generateCredentialScope( pParams, &credentialScope );
        numOfBytesWritten += credentialScope.dataLen;

        /* Add separator before the Signed Headers information. */
        numOfBytesWritten += copyString( pAuthBuf + numOfBytesWritten, AUTH_SEPARATOR, AUTH_SEPARATOR_LEN );


        /************************ Write "SignedHeaders=<signedHeaders>, " *******************************/
        numOfBytesWritten += copyString( pAuthBuf + numOfBytesWritten, AUTH_SIGNED_HEADERS_PREFIX, AUTH_SIGNED_HEADERS_PREFIX_LEN );
        ( void ) memcpy( pAuthBuf + numOfBytesWritten, pSignedHeaders, signedHeadersLen );
        numOfBytesWritten += signedHeadersLen;

        /* Add separator before the Signature field name. */
        numOfBytesWritten += copyString( pAuthBuf + numOfBytesWritten, AUTH_SEPARATOR, AUTH_SEPARATOR_LEN );

        /****************************** Write "Signature=<signature>" *******************************/
        numOfBytesWritten += copyString( pAuthBuf + numOfBytesWritten, AUTH_SIGNATURE_PREFIX, AUTH_SIGNATURE_PREFIX_LEN );

        /* END: Writing of authorization value prefix. */

        /* Avoid warnings from last write if asserts are disabled. */
        ( void ) numOfBytesWritten;
        assert( authPrefixLen == numOfBytesWritten );
        *pAuthPrefixLen = authPrefixLen;
    }

    return returnStatus;
}


static SigV4Status_t generateSigningKey( const SigV4Parameters_t * pSigV4Params,
                                         HmacContext_t * pHmacContext,
                                         SigV4String_t * pSigningKey,
                                         size_t * pBytesRemaining )
{
    SigV4Status_t returnStatus = SigV4Success;
    int32_t hmacStatus = 0;
    char * pSigningKeyStart = NULL;

    assert( pSigV4Params != NULL );
    assert( pHmacContext != NULL );
    assert( pSigningKey != NULL );
    assert( pBytesRemaining != NULL );

    hmacStatus = hmacKey( pHmacContext,
                          SIGV4_HMAC_SIGNING_KEY_PREFIX,
                          SIGV4_HMAC_SIGNING_KEY_PREFIX_LEN );

    /* To calculate the final signing key, this function needs at least enough
     * buffer to hold the length of two digests since one digest is used to
     * calculate the other. */
    if( *pBytesRemaining < ( pSigV4Params->pCryptoInterface->hashDigestLen * 2U ) )
    {
        returnStatus = SigV4InsufficientMemory;
        LOG_INSUFFICIENT_MEMORY_ERROR( "generate signing key",
                                       ( pSigV4Params->pCryptoInterface->hashDigestLen * 2U ) - *pBytesRemaining );
    }

    if( hmacStatus == 0 )
    {
        hmacStatus = completeHmac( pHmacContext,
                                   pSigV4Params->pCredentials->pSecretAccessKey,
                                   pSigV4Params->pCredentials->secretAccessKeyLen,
                                   pSigV4Params->pDateIso8601,
                                   ISO_DATE_SCOPE_LEN,
                                   pSigningKey->pData,
                                   pSigningKey->dataLen,
                                   pSigV4Params->pCryptoInterface );
        *pBytesRemaining -= pSigV4Params->pCryptoInterface->hashDigestLen;
    }

    if( hmacStatus == 0 )
    {
        pSigningKeyStart = pSigningKey->pData + pSigV4Params->pCryptoInterface->hashDigestLen + 1U;
        hmacStatus = completeHmac( pHmacContext,
                                   pSigningKey->pData,
                                   pSigV4Params->pCryptoInterface->hashDigestLen,
                                   pSigV4Params->pRegion,
                                   pSigV4Params->regionLen,
                                   pSigningKeyStart,
                                   *pBytesRemaining,
                                   pSigV4Params->pCryptoInterface );
        *pBytesRemaining -= pSigV4Params->pCryptoInterface->hashDigestLen;
    }

    if( hmacStatus == 0 )
    {
        hmacStatus = completeHmac( pHmacContext,
                                   pSigningKeyStart,
                                   pSigV4Params->pCryptoInterface->hashDigestLen,
                                   pSigV4Params->pService,
                                   pSigV4Params->serviceLen,
                                   pSigningKey->pData,
                                   pSigV4Params->pCryptoInterface->hashDigestLen,
                                   pSigV4Params->pCryptoInterface );
    }

    if( hmacStatus == 0 )
    {
        hmacStatus = completeHmac( pHmacContext,
                                   pSigningKey->pData,
                                   pSigV4Params->pCryptoInterface->hashDigestLen,
                                   CREDENTIAL_SCOPE_TERMINATOR,
                                   CREDENTIAL_SCOPE_TERMINATOR_LEN,
                                   pSigningKeyStart,
                                   pSigV4Params->pCryptoInterface->hashDigestLen,
                                   pSigV4Params->pCryptoInterface );
    }

    if( hmacStatus == 0 )
    {
        pSigningKey->pData = pSigningKeyStart;
        pSigningKey->dataLen = pSigV4Params->pCryptoInterface->hashDigestLen;
    }
    else
    {
        returnStatus = SigV4HashError;
    }

    return returnStatus;
}

SigV4Status_t SigV4_AwsIotDateToIso8601( const char * pDate,
                                         size_t dateLen,
                                         char * pDateISO8601,
                                         size_t dateISO8601Len )
{
    SigV4Status_t returnStatus = SigV4InvalidParameter;
    SigV4DateTime_t date = { 0 };
    char * pWriteLoc = pDateISO8601;
    const char * pFormatStr = NULL;
    size_t formatLen = 0U;

    /* Check for NULL parameters. */
    if( pDate == NULL )
    {
        LogError( ( "Parameter check failed: pDate is NULL." ) );
    }
    else if( pDateISO8601 == NULL )
    {
        LogError( ( "Parameter check failed: pDateISO8601 is NULL." ) );
    }
    /* Check that the date provided is of the expected length. */
    else if( ( dateLen != SIGV4_EXPECTED_LEN_RFC_3339 ) &&
             ( dateLen != SIGV4_EXPECTED_LEN_RFC_5322 ) )
    {
        LogError( ( "Parameter check failed: dateLen must be either %u or %u, "
                    "for RFC 3339 and RFC 5322 formats, respectively.",
                    SIGV4_EXPECTED_LEN_RFC_3339,
                    SIGV4_EXPECTED_LEN_RFC_5322 ) );
    }

    /* Check that the output buffer provided is large enough for the formatted
     * string. */
    else if( dateISO8601Len < SIGV4_ISO_STRING_LEN )
    {
        LogError( ( "Parameter check failed: dateISO8601Len must be at least %u.",
                    SIGV4_ISO_STRING_LEN ) );
    }
    else
    {
        /* Assign format string according to input type received. */
        pFormatStr = ( dateLen == SIGV4_EXPECTED_LEN_RFC_3339 ) ?
                     ( FORMAT_RFC_3339 ) : ( FORMAT_RFC_5322 );

        formatLen = ( dateLen == SIGV4_EXPECTED_LEN_RFC_3339 ) ?
                    ( FORMAT_RFC_3339_LEN ) : ( FORMAT_RFC_5322_LEN );

        returnStatus = parseDate( pDate, dateLen, pFormatStr, formatLen, &date );
    }

    if( returnStatus == SigV4Success )
    {
        returnStatus = validateDateTime( &date );
    }

    if( returnStatus == SigV4Success )
    {
        /* Combine date elements into complete ASCII representation, and fill
         * buffer with result. */
        intToAscii( date.tm_year, &pWriteLoc, ISO_YEAR_LEN );
        intToAscii( date.tm_mon, &pWriteLoc, ISO_NON_YEAR_LEN );
        intToAscii( date.tm_mday, &pWriteLoc, ISO_NON_YEAR_LEN );
        *pWriteLoc = 'T';
        pWriteLoc++;
        intToAscii( date.tm_hour, &pWriteLoc, ISO_NON_YEAR_LEN );
        intToAscii( date.tm_min, &pWriteLoc, ISO_NON_YEAR_LEN );
        intToAscii( date.tm_sec, &pWriteLoc, ISO_NON_YEAR_LEN );
        *pWriteLoc = 'Z';

        LogDebug( ( "Successfully formatted ISO 8601 date: \"%.*s\"",
                    ( int ) dateISO8601Len,
                    pDateISO8601 ) );
    }

    return returnStatus;
}

SigV4Status_t SigV4_GenerateHTTPAuthorization( const SigV4Parameters_t * pParams,
                                               char * pAuthBuf,
                                               size_t * authBufLen,
                                               char ** pSignature,
                                               size_t * signatureLen )
{
    SigV4Status_t returnStatus = SigV4Success;
    CanonicalContext_t canonicalContext;
    const char * pAlgorithm = NULL;
    char * pSignedHeaders = NULL;
    size_t encodedLen = 0U, algorithmLen = 0U, signedHeadersLen = 0U, authPrefixLen = 0U;
    HmacContext_t hmacContext = { 0 };
    SigV4String_t signingKey;
    ptrdiff_t bufferLen;

    returnStatus = verifyParamsToGenerateAuthHeaderApi( pParams,
                                                        pAuthBuf, authBufLen,
                                                        pSignature, signatureLen );

<<<<<<< HEAD
    if( returnStatus == SigV4Success )
=======
    /* Default arguments. */
    if( ( pParams->pAlgorithm == NULL ) || ( pParams->algorithmLen == 0U ) )
    {
        /* The default algorithm is AWS4-HMAC-SHA256. */
        pAlgorithm = SIGV4_AWS4_HMAC_SHA256;
        algorithmLen = SIGV4_AWS4_HMAC_SHA256_LENGTH;
    }
    else
>>>>>>> 394e3794
    {
        authPrefixLen = *authBufLen;

        /* Default arguments. */
        if( ( pParams->pAlgorithm == NULL ) || ( pParams->algorithmLen == 0 ) )
        {
            /* The default algorithm is AWS4-HMAC-SHA256. */
            pAlgorithm = SIGV4_AWS4_HMAC_SHA256;
            algorithmLen = SIGV4_AWS4_HMAC_SHA256_LENGTH;
        }
        else
        {
            pAlgorithm = pParams->pAlgorithm;
            algorithmLen = pParams->algorithmLen;
        }
    }

    if( returnStatus == SigV4Success )
    {
        returnStatus = generateCanonicalRequestUntilHeaders( pParams, &canonicalContext,
                                                             &pSignedHeaders,
                                                             &signedHeadersLen );
    }

    /* Write the prefix of the Authorizaton header value. */
    if( returnStatus == SigV4Success )
    {
        returnStatus = generateAuthorizationValuePrefix( pParams,
                                                         pAlgorithm, algorithmLen,
                                                         pSignedHeaders, signedHeadersLen,
                                                         pAuthBuf, &authPrefixLen );
    }

    /* Hash and hex-encode the canonical request to the buffer. */
    if( returnStatus == SigV4Success )
    {
        encodedLen = canonicalContext.bufRemaining;
        returnStatus = completeHashAndHexEncode( pParams->pHttpParameters->pPayload,
                                                 pParams->pHttpParameters->payloadLen,
                                                 canonicalContext.pBufCur,
                                                 &encodedLen,
                                                 pParams->pCryptoInterface );
    }

    /* Write string to sign. */
    if( returnStatus == SigV4Success )
    {
        canonicalContext.pBufCur += encodedLen;
        canonicalContext.bufRemaining -= encodedLen;
        returnStatus = writeStringToSign( pParams, pAlgorithm, algorithmLen, &canonicalContext );
    }

    /* Write the signing key. The is done by computing the following function
     * where the + operator means concatenation:
     * HMAC(HMAC(HMAC(HMAC("AWS4" + kSecret,pDate),pRegion),pService),"aws4_request") */
    if( returnStatus == SigV4Success )
    {
        hmacContext.pCryptoInterface = pParams->pCryptoInterface;
        signingKey.pData = canonicalContext.pBufCur;
        signingKey.dataLen = canonicalContext.bufRemaining;
        returnStatus = generateSigningKey( pParams,
                                           &hmacContext,
                                           &signingKey,
                                           &canonicalContext.bufRemaining );
    }

    /* Use the SigningKey and StringToSign to produce the final signature.
     * Note that the StringToSign starts from the beginning of the processing buffer. */
    if( returnStatus == SigV4Success )
    {
        bufferLen = canonicalContext.pBufCur - ( char * ) canonicalContext.pBufProcessing;
        returnStatus = ( completeHmac( &hmacContext,
                                       signingKey.pData,
                                       signingKey.dataLen,
                                       ( char * ) canonicalContext.pBufProcessing,
                                       ( size_t ) bufferLen,
                                       canonicalContext.pBufCur,
                                       pParams->pCryptoInterface->hashDigestLen,
                                       pParams->pCryptoInterface ) != 0 ) ? SigV4HashError : SigV4Success;
    }

    /* Hex-encode the final signature beforehand to its precalculated
     * location in the buffer provided for the Authorizaton header value. */
    if( returnStatus == SigV4Success )
    {
        SigV4String_t originalHmac;
        SigV4String_t hexEncodedHmac;
        originalHmac.pData = canonicalContext.pBufCur;
        originalHmac.dataLen = pParams->pCryptoInterface->hashDigestLen;
        hexEncodedHmac.pData = pAuthBuf + authPrefixLen;
        /* #authBufLen is an overestimate but the validation was already done earlier. */
        hexEncodedHmac.dataLen = *authBufLen;
        returnStatus = lowercaseHexEncode( &originalHmac,
                                           &hexEncodedHmac );
        *pSignature = hexEncodedHmac.pData;
        *signatureLen = hexEncodedHmac.dataLen;
        *authBufLen = authPrefixLen + ( pParams->pCryptoInterface->hashDigestLen << 1U );
    }

    return returnStatus;
}<|MERGE_RESOLUTION|>--- conflicted
+++ resolved
@@ -1019,10 +1019,6 @@
            CREDENTIAL_SCOPE_SEPARATOR_LEN + CREDENTIAL_SCOPE_TERMINATOR_LEN;
 }
 
-<<<<<<< HEAD
-static void generateCredentialScope( const SigV4Parameters_t * pSigV4Params,
-                                     SigV4String_t * pCredScope )
-=======
 /*-----------------------------------------------------------*/
 
 static size_t copyString( char * destination,
@@ -1035,9 +1031,8 @@
 
 /*-----------------------------------------------------------*/
 
-static SigV4Status_t generateCredentialScope( const SigV4Parameters_t * pSigV4Params,
-                                              SigV4String_t * pCredScope )
->>>>>>> 394e3794
+static void generateCredentialScope( const SigV4Parameters_t * pSigV4Params,
+                                     SigV4String_t * pCredScope )
 {
     char * pBufWrite = NULL;
     size_t credScopeLen = sizeNeededForCredentialScope( pSigV4Params );
@@ -1074,14 +1069,8 @@
     *pBufWrite = CREDENTIAL_SCOPE_SEPARATOR;
     pBufWrite += CREDENTIAL_SCOPE_SEPARATOR_LEN;
 
-<<<<<<< HEAD
     /* Concatenate terminator. */
-    ( void ) memcpy( pBufWrite, CREDENTIAL_SCOPE_TERMINATOR, CREDENTIAL_SCOPE_TERMINATOR_LEN );
-    pBufWrite += CREDENTIAL_SCOPE_TERMINATOR_LEN;
-=======
-        /* Concatenate terminator. */
-        pBufWrite += copyString( pBufWrite, CREDENTIAL_SCOPE_TERMINATOR, CREDENTIAL_SCOPE_TERMINATOR_LEN );
->>>>>>> 394e3794
+    pBufWrite += copyString( pBufWrite, CREDENTIAL_SCOPE_TERMINATOR, CREDENTIAL_SCOPE_TERMINATOR_LEN );
 
     /* Verify that the number of bytes written match the sizeNeededForCredentialScope()
      * utility function for calculating size of credential scope. */
@@ -1267,28 +1256,17 @@
             }
             else if( isAllowedChar( pUri[ uriIndex ], encodeSlash ) )
             {
-<<<<<<< HEAD
                 /* If the output buffer has space, add the character as-is in URI encoding as it
                  * is neither a special character nor an '=' character requiring double encoding. */
                 if( bytesConsumed < bufferLen )
                 {
                     pCanonicalURI[ bytesConsumed ] = pUri[ uriIndex ];
-=======
-                if( bytesConsumed < bufferLen )
-                {
-                    *pBufLoc = *pUriLoc;
-                    ++pBufLoc;
->>>>>>> 394e3794
                     ++bytesConsumed;
                 }
                 else
                 {
                     returnStatus = SigV4InsufficientMemory;
-<<<<<<< HEAD
                     LogError( ( "Failed to encode URI in buffer due to insufficient memory" ) );
-=======
-                    LOG_INSUFFICIENT_MEMORY_ERROR( "encode the URI", bytesConsumed + 1U - bufferLen );
->>>>>>> 394e3794
                 }
             }
             else
@@ -1304,11 +1282,6 @@
                     bytesConsumed += writeHexCodeOfChar( pCanonicalURI + bytesConsumed, bufferLen - bytesConsumed, pUri[ uriIndex - 1U ] );
                 }
             }
-<<<<<<< HEAD
-=======
-
-            pUriLoc++;
->>>>>>> 394e3794
         }
 
         if( returnStatus == SigV4Success )
@@ -1633,13 +1606,8 @@
             }
             /* Look for header value part of a header field entry for both canonicalized and non-canonicalized forms. */
             /* Non-canonicalized headers will have header values ending with "\r\n". */
-<<<<<<< HEAD
             else if( ( !keyFlag ) && !( flags & SIGV4_HTTP_HEADERS_ARE_CANONICAL_FLAG ) && ( ( index + 1 ) < headersDataLen ) &&
                      ( 0 == strncmp( pCurrLoc, CARRIAGE_RETURN_LINEFEED_STRING, CARRIAGE_RETURN_LINEFEED_STRING_LEN ) ) )
-=======
-            else if( ( !keyFlag ) && !FLAG_IS_SET( flags, SIGV4_HTTP_HEADERS_ARE_CANONICAL_FLAG ) && ( ( index + 1U ) < headersDataLen ) &&
-                     ( 0 == strncmp( pCurrLoc, "\r\n", strlen( "\r\n" ) ) ) )
->>>>>>> 394e3794
             {
                 dataLen = pCurrLoc - pKeyOrValStartLoc;
                 canonicalRequest->pHeadersLoc[ noOfHeaders ].value.pData = pKeyOrValStartLoc;
@@ -1708,13 +1676,9 @@
                                                   &noOfHeaders,
                                                   canonicalRequest );
 
-<<<<<<< HEAD
         if( sigV4Status == SigV4Success )
-=======
-        if( ( sigV4Status == SigV4Success ) && !FLAG_IS_SET( flags, SIGV4_HTTP_HEADERS_ARE_CANONICAL_FLAG ) )
->>>>>>> 394e3794
-        {
-            if( flags & SIGV4_HTTP_HEADERS_ARE_CANONICAL_FLAG )
+        {
+            if( FLAG_IS_SET( flags, SIGV4_HTTP_HEADERS_ARE_CANONICAL_FLAG ) )
             {
                 /* Headers are already canonicalized, so just write it to the buffer as is. */
                 sigV4Status = writeLineToCanonicalRequest( pHeaders,
@@ -1987,13 +1951,7 @@
             }
             else
             {
-<<<<<<< HEAD
                 /* Empty else for MISRA C:2012 compliance. */
-=======
-                *pBufLoc = '&';
-                ++pBufLoc;
-                remainingLen--;
->>>>>>> 394e3794
             }
 
             pCanonicalRequest->pBufCur = pBufLoc;
@@ -2656,18 +2614,6 @@
         }
     }
 
-<<<<<<< HEAD
-=======
-    if( ( returnStatus == SigV4Success ) &&
-        FLAG_IS_SET( pParams->pHttpParameters->flags, SIGV4_HTTP_HEADERS_ARE_CANONICAL_FLAG ) )
-    {
-        /* Headers are already canonicalized, so just write it to the buffer as is. */
-        returnStatus = writeLineToCanonicalRequest( pParams->pHttpParameters->pHeaders,
-                                                    pParams->pHttpParameters->headersLen,
-                                                    pCanonicalContext );
-    }
-
->>>>>>> 394e3794
     if( returnStatus == SigV4Success )
     {
         /* Canonicalize original HTTP headers before writing to buffer. */
@@ -2962,18 +2908,7 @@
                                                         pAuthBuf, authBufLen,
                                                         pSignature, signatureLen );
 
-<<<<<<< HEAD
     if( returnStatus == SigV4Success )
-=======
-    /* Default arguments. */
-    if( ( pParams->pAlgorithm == NULL ) || ( pParams->algorithmLen == 0U ) )
-    {
-        /* The default algorithm is AWS4-HMAC-SHA256. */
-        pAlgorithm = SIGV4_AWS4_HMAC_SHA256;
-        algorithmLen = SIGV4_AWS4_HMAC_SHA256_LENGTH;
-    }
-    else
->>>>>>> 394e3794
     {
         authPrefixLen = *authBufLen;
 
