name: CI Checks

on:
  push:
    branches: ["**"]
  pull_request:
    branches: [main]
  workflow_dispatch:

jobs:
  build-check-library:
    runs-on: ubuntu-latest
    steps:
      - name: Clone This Repo
        uses: actions/checkout@v3

      - name: Build in Release Mode
        run: |
          cmake -S test -B build/ \
          -G "Unix Makefiles" \
          -DCMAKE_BUILD_TYPE=Debug \
          -DCMAKE_C_FLAGS='-Wall -Wextra -Werror'
          make -C build/ all

  unittest:
    runs-on: ubuntu-latest
    steps:
      - name: Clone This Repo
        uses: actions/checkout@v3

      - name: Build
        run: |
          sudo apt-get install -y lcov
          cmake -S test -B build/ \
          -G "Unix Makefiles" \
          -DCMAKE_BUILD_TYPE=Debug \
          -DBUILD_UNIT_TESTS=ON \
          -DCMAKE_C_FLAGS='--coverage -Wall -Wextra -DNDEBUG -DLOGGING_LEVEL_DEBUG=1'
          make -C build/ all

      - name: Test
        run: |
          cd build/
          ctest -E system --output-on-failure
          cd ..

      - name: Run Coverage
        run: |
          make -C build/ coverage
          declare -a EXCLUDE=("\*test\*" "\*CMakeCCompilerId\*" "\*mocks\*")
          echo ${EXCLUDE[@]} | xargs lcov --rc lcov_branch_coverage=1 -r build/coverage.info -o build/coverage.info
          lcov --rc lcov_branch_coverage=1 --list build/coverage.info

      - name: Check Coverage
        uses: FreeRTOS/CI-CD-Github-Actions/coverage-cop@main
        with:
          coverage-file: ./build/coverage.info

  build-with-default-config:
    runs-on: ubuntu-latest
    steps:
      - name: Clone This Repo
        uses: actions/checkout@v3

      - name: Build
        run: |
          cmake -S test -B build/ \
          -G "Unix Makefiles" \
          -DCMAKE_BUILD_TYPE=Debug \
          -DCMAKE_C_FLAGS='-Wall -Wextra -Werror -DSIGV4_DO_NOT_USE_CUSTOM_CONFIG'
          make -C build/ all

  complexity:
    runs-on: ubuntu-latest
    steps:
      - uses: actions/checkout@v3

      - name: Check complexity
        uses: FreeRTOS/CI-CD-Github-Actions/complexity@main
        with:
          path: ./

  doxygen:
    runs-on: ubuntu-latest
    steps:
      - uses: actions/checkout@v3

      - name: Run doxygen build
        uses: FreeRTOS/CI-CD-Github-Actions/doxygen@main
        with:
          path: ./

  spell-check:
    runs-on: ubuntu-latest
    steps:

      - name: Clone This Repo
        uses: actions/checkout@v3

      - name: Run spellings check
        uses: FreeRTOS/CI-CD-Github-Actions/spellings@main
        with:
          path: ./

  formatting:
    runs-on: ubuntu-20.04
    steps:
      - uses: actions/checkout@v3

      - name: Check formatting
        uses: FreeRTOS/CI-CD-Github-Actions/formatting@main
        with:
          path: ./

  git-secrets:
    runs-on: ubuntu-latest
    steps:
      - uses: actions/checkout@v3

      - name: Checkout awslabs/git-secrets
        uses: actions/checkout@v3
        with:
          repository: awslabs/git-secrets
          ref: master
          path: git-secrets

      - name: Install git-secrets
        run: cd git-secrets && sudo make install && cd ..

      - name: Run git-secrets
        run: |
          git-secrets --register-aws
          git-secrets --scan

  memory_statistics:
    runs-on: ubuntu-latest
    steps:
      - uses: actions/checkout@v3
        with:
          submodules: "recursive"

      - name: Install Python3
        uses: actions/setup-python@v3
        with:
          python-version: "3.11.0"

      - name: Measure sizes
        uses: FreeRTOS/CI-CD-Github-Actions/memory_statistics@main
        with:
          config: .github/memory_statistics_config.json
          check_against: docs/doxygen/include/size_table.md

  link-verifier:
    runs-on: ubuntu-latest
    steps:
      - uses: actions/checkout@v3
      - name: Check Links
        env:
          GITHUB_TOKEN: ${{ secrets.GITHUB_TOKEN }}
        uses: FreeRTOS/CI-CD-Github-Actions/link-verifier@main

  verify-manifest:
    runs-on: ubuntu-latest
    steps:
      - uses: actions/checkout@v3
        with:
          submodules: true
          fetch-depth: 0

      - name: Run manifest verifier
        uses: FreeRTOS/CI-CD-GitHub-Actions/manifest-verifier@main
        with:
          path: ./
          fail-on-incorrect-version: true

  proof_ci:
<<<<<<< HEAD
    runs-on: cbmc_ubuntu-latest_64-core
=======
    if: ${{ github.event.pull_request }}
    runs-on: cbmc_ubuntu-latest_32-core
>>>>>>> 5578932d
    steps:
      - name: Set up CBMC runner
        uses: FreeRTOS/CI-CD-Github-Actions/set_up_cbmc_runner@main

      - name: Run CBMC
        uses: FreeRTOS/CI-CD-Github-Actions/run_cbmc@main
        with:
          proofs_dir: test/cbmc/proofs<|MERGE_RESOLUTION|>--- conflicted
+++ resolved
@@ -174,12 +174,7 @@
           fail-on-incorrect-version: true
 
   proof_ci:
-<<<<<<< HEAD
     runs-on: cbmc_ubuntu-latest_64-core
-=======
-    if: ${{ github.event.pull_request }}
-    runs-on: cbmc_ubuntu-latest_32-core
->>>>>>> 5578932d
     steps:
       - name: Set up CBMC runner
         uses: FreeRTOS/CI-CD-Github-Actions/set_up_cbmc_runner@main
