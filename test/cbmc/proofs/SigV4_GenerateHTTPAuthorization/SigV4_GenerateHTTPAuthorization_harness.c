/*
 * SigV4 Utility Library v1.0.0
 * Copyright (C) 2021 Amazon.com, Inc. or its affiliates.  All Rights Reserved.
 *
 * Permission is hereby granted, free of charge, to any person obtaining a copy of
 * this software and associated documentation files (the "Software"), to deal in
 * the Software without restriction, including without limitation the rights to
 * use, copy, modify, merge, publish, distribute, sublicense, and/or sell copies of
 * the Software, and to permit persons to whom the Software is furnished to do so,
 * subject to the following conditions:
 *
 * The above copyright notice and this permission notice shall be included in all
 * copies or substantial portions of the Software.
 *
 * THE SOFTWARE IS PROVIDED "AS IS", WITHOUT WARRANTY OF ANY KIND, EXPRESS OR
 * IMPLIED, INCLUDING BUT NOT LIMITED TO THE WARRANTIES OF MERCHANTABILITY, FITNESS
 * FOR A PARTICULAR PURPOSE AND NONINFRINGEMENT. IN NO EVENT SHALL THE AUTHORS OR
 * COPYRIGHT HOLDERS BE LIABLE FOR ANY CLAIM, DAMAGES OR OTHER LIABILITY, WHETHER
 * IN AN ACTION OF CONTRACT, TORT OR OTHERWISE, ARISING FROM, OUT OF OR IN
 * CONNECTION WITH THE SOFTWARE OR THE USE OR OTHER DEALINGS IN THE SOFTWARE.
 */

/**
 * @file SigV4_GenerateHTTPAuthorization_harness.c
 * @brief Implements the proof harness for the SigV4_GenerateHTTPAuthorization function.
 */

/* Include paths for public enums, structures, and macros. */
#include "stdlib.h"
#include "sigv4.h"
#include "sigv4_internal.h"
#include "hash_stubs.h"

void harness()
{
    SigV4Parameters_t * pSigV4Params;
    SigV4HttpParameters_t * pHttpParams;
    SigV4CryptoInterface_t * pCryptoInterface;
    SigV4Credentials_t * pCredentials;
    char * pAuthBuf;
    size_t * authBufLen;
    char * pSignature;
    size_t signatureLen;
    SigV4Status_t status;

    pHttpParams = malloc( sizeof( SigV4HttpParameters_t ) );
    pSigV4Params = malloc( sizeof( SigV4Parameters_t ) );
    pCryptoInterface = malloc( sizeof( SigV4CryptoInterface_t ) );
    pCredentials = malloc( sizeof( SigV4Credentials_t ) );

    /* This property applies to all hash functions. */
    if( pCryptoInterface != NULL )
    {
<<<<<<< HEAD
        __CPROVER_assume( sizeof( SIGV4_HMAC_SIGNING_KEY_PREFIX ) < pCryptoInterface->hashBlockLen && pCryptoInterface->hashBlockLen <= MAX_HASH_BLOCK_LEN );
=======
        __CPROVER_assume( sizeof( "AWS4" ) - 1U < pCryptoInterface->hashBlockLen && pCryptoInterface->hashBlockLen <= MAX_HASH_BLOCK_LEN );
>>>>>>> a12a172f
        __CPROVER_assume( 0U < pCryptoInterface->hashDigestLen && pCryptoInterface->hashDigestLen <= MAX_HASH_DIGEST_LEN );
        __CPROVER_assume( pCryptoInterface->hashDigestLen <= pCryptoInterface->hashBlockLen );
        pCryptoInterface->hashInit = nondet_bool() ? NULL : HashInitStub;
        pCryptoInterface->hashUpdate = nondet_bool() ? NULL : HashUpdateStub;
        pCryptoInterface->hashFinal = nondet_bool() ? NULL : HashFinalStub;
    }

    if( pCredentials != NULL )
    {
        /* Make size assumptions for string-like types. */
        __CPROVER_assume( pCredentials->accessKeyIdLen <= MAX_ACCESS_KEY_ID_LEN );
        __CPROVER_assume( pCredentials->secretAccessKeyLen < CBMC_MAX_OBJECT_SIZE );
        pCredentials->pAccessKeyId = malloc( pCredentials->accessKeyIdLen );
        pCredentials->pSecretAccessKey = malloc( pCredentials->secretAccessKeyLen );
    }

    if( pHttpParams != NULL )
    {
        /* Make size assumptions for string-like types. */
        __CPROVER_assume( pHttpParams->payloadLen < CBMC_MAX_OBJECT_SIZE );
        __CPROVER_assume( pHttpParams->httpMethodLen < CBMC_MAX_OBJECT_SIZE );
        __CPROVER_assume( pHttpParams->pathLen < MAX_URI_LEN );
        __CPROVER_assume( pHttpParams->queryLen < MAX_QUERY_LEN );
        __CPROVER_assume( pHttpParams->headersLen < MAX_HEADERS_LEN );
        pHttpParams->pPayload = malloc( pHttpParams->payloadLen );
        pHttpParams->pHttpMethod = malloc( pHttpParams->httpMethodLen );
        pHttpParams->pPath = malloc( pHttpParams->pathLen );
        pHttpParams->pQuery = malloc( pHttpParams->queryLen );
        pHttpParams->pHeaders = malloc( pHttpParams->headersLen );
    }

    if( pSigV4Params != NULL )
    {
        /* Make size assumptions for string-like types. */
        __CPROVER_assume( pSigV4Params->regionLen < MAX_REGION_LEN );
        __CPROVER_assume( pSigV4Params->serviceLen < MAX_SERVICE_LEN );
        __CPROVER_assume( pSigV4Params->algorithmLen < MAX_ALGORITHM_LEN );
        pSigV4Params->pRegion = malloc( pSigV4Params->regionLen );
        pSigV4Params->pService = malloc( pSigV4Params->serviceLen );
        pSigV4Params->pAlgorithm = malloc( pSigV4Params->algorithmLen );

        /* The ISO date has a fixed length. */
        pSigV4Params->pDateIso8601 = malloc( SIGV4_ISO_STRING_LEN );

        /* Set other structs within SigV4Parameters_t. */
        pSigV4Params->pCredentials = pCredentials;
        pSigV4Params->pCryptoInterface = pCryptoInterface;
        pSigV4Params->pHttpParameters = pHttpParams;
    }

    authBufLen = malloc( sizeof( size_t ) );

    if( authBufLen != NULL )
    {
        __CPROVER_assume( *authBufLen < CBMC_MAX_OBJECT_SIZE );
        pAuthBuf = malloc( *authBufLen );
    }

    status = SigV4_GenerateHTTPAuthorization( pSigV4Params,
                                              pAuthBuf,
                                              authBufLen,
                                              nondet_bool() ? NULL : &pSignature,
                                              nondet_bool() ? NULL : &signatureLen );
    __CPROVER_assert( status == SigV4InvalidParameter || status == SigV4Success || status == SigV4HashError || status == SigV4InsufficientMemory || status == SigV4MaxHeaderPairCountExceeded || status == SigV4MaxQueryPairCountExceeded, "This is not a valid SigV4 return status" );

    if( status == SigV4Success )
    {
        /* The signature must start at a location within pAuthBuf and
         * should not end past the length of pAuthBuf. */
        __CPROVER_assert( pAuthBuf <= pSignature,
                          "Signature does not start at a location within pAuthBuf." );
        __CPROVER_assert( pSignature + signatureLen <= pAuthBuf + *authBufLen,
                          "Signature ends past the length of pAuthBuf." );
    }
}<|MERGE_RESOLUTION|>--- conflicted
+++ resolved
@@ -51,11 +51,7 @@
     /* This property applies to all hash functions. */
     if( pCryptoInterface != NULL )
     {
-<<<<<<< HEAD
-        __CPROVER_assume( sizeof( SIGV4_HMAC_SIGNING_KEY_PREFIX ) < pCryptoInterface->hashBlockLen && pCryptoInterface->hashBlockLen <= MAX_HASH_BLOCK_LEN );
-=======
-        __CPROVER_assume( sizeof( "AWS4" ) - 1U < pCryptoInterface->hashBlockLen && pCryptoInterface->hashBlockLen <= MAX_HASH_BLOCK_LEN );
->>>>>>> a12a172f
+        __CPROVER_assume( SIGV4_HMAC_SIGNING_KEY_PREFIX_LEN < pCryptoInterface->hashBlockLen && pCryptoInterface->hashBlockLen <= MAX_HASH_BLOCK_LEN );
         __CPROVER_assume( 0U < pCryptoInterface->hashDigestLen && pCryptoInterface->hashDigestLen <= MAX_HASH_DIGEST_LEN );
         __CPROVER_assume( pCryptoInterface->hashDigestLen <= pCryptoInterface->hashBlockLen );
         pCryptoInterface->hashInit = nondet_bool() ? NULL : HashInitStub;
